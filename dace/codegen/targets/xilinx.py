# Copyright 2019-2021 ETH Zurich and the DaCe authors. All rights reserved.
import copy
from dace.sdfg.sdfg import SDFG
import re
import ast

import dace
from dace import data as dt, registry, dtypes, subsets
from dace.config import Config
from dace.frontend import operations
from dace.sdfg import nodes
from dace.codegen import exceptions as cgx
from dace.codegen.codeobject import CodeObject
from dace.codegen.dispatcher import DefinedType
from dace.codegen.prettycode import CodeIOStream
from dace.codegen.targets import cpp, fpga
from typing import List, Union, Tuple

from dace.sdfg.state import ControlFlowRegion

REDUCTION_TYPE_TO_HLSLIB = {
    dace.dtypes.ReductionType.Min: "hlslib::op::Min",
    dace.dtypes.ReductionType.Max: "hlslib::op::Max",
    dace.dtypes.ReductionType.Sum: "hlslib::op::Sum",
    dace.dtypes.ReductionType.Product: "hlslib::op::Product",
    dace.dtypes.ReductionType.Logical_And: "hlslib::op::And",
}


@registry.autoregister_params(name='xilinx')
class XilinxCodeGen(fpga.FPGACodeGen):
    """ Xilinx FPGA code generator. """

    target_name = 'xilinx'
    title = 'Xilinx'
    language = 'hls'

    def __init__(self, *args, **kwargs):
        self.fpga_vendor = Config.get("compiler", "fpga", "vendor")

        # Check that the given vendor is supported
        fpga.is_vendor_supported(self.fpga_vendor)

        if self.fpga_vendor.lower() != "xilinx":
            # Don't register this code generator
            return
        super().__init__(*args, **kwargs)
        # Used to pass memory bank assignments from kernel generation code to
        # where they are written to file
        self._bank_assignments = {}

        # Keep track of external streams: original_name -> mangled_name
        self._external_streams = dict()
        self._defined_external_streams = set()
        self._execution_mode = Config.get("compiler", "xilinx", "mode")
        self._decouple_array_interfaces = Config.get_bool("compiler", "xilinx", "decouple_array_interfaces")

    @staticmethod
    def cmake_options():
        host_flags = Config.get("compiler", "xilinx", "host_flags")
        synthesis_flags = Config.get("compiler", "xilinx", "synthesis_flags")
        build_flags = Config.get("compiler", "xilinx", "build_flags")
        mode = Config.get("compiler", "xilinx", "mode")
        target_platform = Config.get("compiler", "xilinx", "platform")
        enable_debugging = ("ON" if Config.get_bool("compiler", "xilinx", "enable_debugging") else "OFF")
        autobuild = ("ON" if Config.get_bool("compiler", "fpga", "autobuild_bitstreams") else "OFF")
        frequency = Config.get("compiler", "xilinx", "frequency").strip()
        options = [
            "-DDACE_XILINX_HOST_FLAGS=\"{}\"".format(host_flags),
            "-DDACE_XILINX_SYNTHESIS_FLAGS=\"{}\"".format(synthesis_flags),
            "-DDACE_XILINX_BUILD_FLAGS=\"{}\"".format(build_flags), "-DDACE_XILINX_MODE={}".format(mode),
            "-DDACE_XILINX_TARGET_PLATFORM=\"{}\"".format(target_platform),
            "-DDACE_XILINX_ENABLE_DEBUGGING={}".format(enable_debugging),
            "-DDACE_FPGA_AUTOBUILD_BITSTREAM={}".format(autobuild), "-DDACE_XILINX_TARGET_CLOCK={}".format(frequency)
        ]
        # Override Vitis/SDx/SDAccel installation directory
        if Config.get("compiler", "xilinx", "path"):
            options.append("-DVITIS_ROOT_DIR=\"{}\"".format(
                Config.get("compiler", "xilinx", "path").replace("\\", "/")))
        return options

    def get_generated_codeobjects(self):

        execution_mode = Config.get("compiler", "xilinx", "mode")

        kernel_file_name = "DACE_BINARY_DIR \"/{}".format(self._program_name)
        if execution_mode == "software_emulation":
            kernel_file_name += "_sw_emu.xclbin\""
            xcl_emulation_mode = "\"sw_emu\""
            xilinx_sdx = "DACE_VITIS_DIR"
        elif execution_mode == "hardware_emulation":
            kernel_file_name += "_hw_emu.xclbin\""
            xcl_emulation_mode = "\"hw_emu\""
            xilinx_sdx = "DACE_VITIS_DIR"
        elif execution_mode == "hardware" or execution_mode == "simulation":
            kernel_file_name += "_hw.xclbin\""
            xcl_emulation_mode = None
            xilinx_sdx = None
        else:
            raise cgx.CodegenError("Unknown Xilinx execution mode: {}".format(execution_mode))

        set_env_vars = ""
        set_str = "dace::set_environment_variable(\"{}\", {});\n"
        unset_str = "dace::unset_environment_variable(\"{}\");\n"
        set_env_vars += (set_str.format("XCL_EMULATION_MODE", xcl_emulation_mode)
                         if xcl_emulation_mode is not None else unset_str.format("XCL_EMULATION_MODE"))
        set_env_vars += (set_str.format("XILINX_SDX", xilinx_sdx)
                         if xilinx_sdx is not None else unset_str.format("XILINX_SDX"))
        set_env_vars += set_str.format(
            "EMCONFIG_PATH",
            "DACE_BINARY_DIR") if execution_mode == 'hardware_emulation' else unset_str.format("EMCONFIG_PATH")

        host_code = CodeIOStream()
        host_code.write("""\
#include "dace/xilinx/host.h"
#include "dace/dace.h"
#include "dace/xilinx/stream.h"
""")
        if len(self._dispatcher.instrumentation) > 2:
            host_code.write("""\
#include "dace/perf/reporting.h"
#include <chrono>
#include <iomanip>
#include <iostream>
#include <limits>
""")
        host_code.write("\n\n")

        self._frame.generate_fileheader(self._global_sdfg, host_code, 'xilinx_host')

        params_comma = self._global_sdfg.init_signature(free_symbols=self._frame.free_symbols(self._global_sdfg))
        if params_comma:
            params_comma = ', ' + params_comma

        host_code.write("""
DACE_EXPORTED int __dace_init_xilinx({sdfg_state_name} *__state{signature}) {{
    {environment_variables}

    __state->fpga_context = new dace_fpga_context();
    __state->fpga_context->Get().MakeProgram({kernel_file_name});
    return 0;
}}

DACE_EXPORTED int __dace_exit_xilinx({sdfg_state_name} *__state) {{
    delete __state->fpga_context;
    return 0;
}}

{host_code}""".format(signature=params_comma,
                      sdfg=self._global_sdfg,
                      sdfg_state_name=cpp.mangle_dace_state_struct_name(self._global_sdfg),
                      environment_variables=set_env_vars,
                      kernel_file_name=kernel_file_name,
                      host_code="".join([
                          "{separator}\n// Kernel: {kernel_name}"
                          "\n{separator}\n\n{code}\n\n".format(separator="/" * 79, kernel_name=name, code=code)
                          for (name, code) in self._host_codes
                      ])))

        host_code_obj = CodeObject(self._program_name,
                                   host_code.getvalue(),
                                   "cpp",
                                   XilinxCodeGen,
                                   "Xilinx",
                                   target_type="host")

        ip_objs = [
            CodeObject(kernel_name, code, ext, XilinxCodeGen, "Xilinx", target_type="device")
            for (kernel_name, ext, code) in self._ip_codes
        ]

        kernel_code_objs = [
            CodeObject(kernel_name,
                       code,
                       f"{'ip.' if is_multipumped else ''}cpp",
                       XilinxCodeGen,
                       "Xilinx",
                       target_type="device") for (kernel_name, code, is_multipumped) in self._kernel_codes
        ]

        # Memory bank and streaming interfaces connectivity configuration file
        link_cfg = CodeIOStream()
        self._other_codes["link.cfg"] = link_cfg
        link_cfg.write("[connectivity]")
        are_assigned = [v is not None for v in self._bank_assignments.values()]
        if any(are_assigned):
            if not all(are_assigned):
                raise RuntimeError("Some, but not all global memory arrays "
                                   "were assigned to memory banks: {}".format(self._bank_assignments))
            # Emit mapping from kernel memory interfaces to DRAM banks
            for (kernel_name, interface_name), (memory_type, memory_bank) in self._bank_assignments.items():
                link_cfg.write(f"sp={kernel_name}_1.m_axi_{interface_name}:{memory_type}[{memory_bank}]")
        # Emit mapping between inter-kernel streaming interfaces
        for stream_name, (src, dst) in self._stream_connections.items():
            if src is None or dst is None:
                link_cfg.write(f'{stream_name} failed {src} {dst}')
            elif src.replace('m_axis', 's_axis') != dst:
                link_cfg.write(f"stream_connect={src}:{dst}")

        ip_names = [ip_name for ip_name, _, _ in self._ip_codes]
        for kernel_name, _, _ in self._kernel_codes:
            postfix = '_top_1' if f'{kernel_name}_top' in ip_names else '_1'
            link_cfg.write(f'slr={kernel_name}{postfix}:SLR0')

        other_objs = []
        for name, code in self._other_codes.items():
            name = name.split(".")
            other_objs.append(
                CodeObject(name[0], code.getvalue(), ".".join(name[1:]), XilinxCodeGen, "Xilinx", target_type="device"))

        return [host_code_obj] + ip_objs + kernel_code_objs + other_objs

    def _internal_preprocess(self, sdfg: dace.SDFG):
        """
        Vendor-specific SDFG Preprocessing
        """

        if self._decouple_array_interfaces:
            # If array accesses are decoupled, preprocess inter state edge assignments:
            # - look at every interstate edge
            # - if any of them accesses an ArrayInterface (Global FPGA memory), qualify its name and replace it
            #       in the assignment string

            for graph in sdfg.all_sdfgs_recursive():
                for e in graph.all_interstate_edges():
                    if len(e.data.assignments) > 0:
                        replace_dict = dict()

                        for variable, value in e.data.assignments.items():
                            expr = ast.parse(value)
                            # walk in the expression, get all array names and check whether we need to qualify them
                            for node in ast.walk(expr):
                                if isinstance(node, ast.Subscript) and isinstance(node.value, ast.Name):
                                    arr_name = node.value.id

                                    if arr_name not in replace_dict and arr_name in graph.arrays and graph.arrays[
                                            arr_name].storage == dace.dtypes.StorageType.FPGA_Global:
                                        repl = fpga.fpga_ptr(arr_name,
                                                             graph.arrays[node.value.id],
                                                             sdfg,
                                                             None,
                                                             False,
                                                             None,
                                                             None,
                                                             True,
                                                             decouple_array_interfaces=self._decouple_array_interfaces)
                                        replace_dict[arr_name] = repl

                        # Perform replacement and update graph.arrays to allow type inference
                        # on interstate edges
                        for k, v in replace_dict.items():
                            e.data.replace(k, v)
                            if v not in graph.arrays:
                                # Note: this redundancy occurs only during codegen
                                graph.arrays[v] = graph.arrays[k]

    def define_stream(self, dtype, buffer_size, var_name, array_size, function_stream, kernel_stream, sdfg):
        """
           Defines a stream

           :return: a tuple containing the type of the created variable, and boolean indicating
               whether this is a global variable or not
           """

        ctype = "dace::FIFO<{}, {}, {}>".format(dtype.base_type.ctype, cpp.sym2cpp(dtype.veclen),
                                                cpp.sym2cpp(buffer_size))

        array_size_cpp = cpp.sym2cpp(array_size)
        if array_size_cpp == "1":
            kernel_stream.write("{} {}(\"{}\");".format(ctype, var_name, var_name))
        else:
            kernel_stream.write("{} {}[{}];\n".format(ctype, var_name, array_size_cpp))
            kernel_stream.write("dace::SetNames({}, \"{}\", {});".format(var_name, var_name, array_size_cpp))
        # In Xilinx, streams are defined as local variables
        # Return value is used for adding to defined_vars in fpga.py
        return ctype, False

    def define_local_array(self, var_name, desc, array_size, function_stream, kernel_stream, sdfg, state_id, node):
        dtype = desc.dtype
        kernel_stream.write("{} {}[{}];\n".format(dtype.ctype, var_name, cpp.sym2cpp(array_size)))
        if desc.storage == dace.dtypes.StorageType.FPGA_Registers:
            kernel_stream.write("#pragma HLS ARRAY_PARTITION variable={} "
                                "complete\n".format(var_name))
        elif desc.storage == dace.dtypes.StorageType.FPGA_Local:
            pass
        else:
            raise ValueError("Unsupported storage type: {}".format(desc.storage.name))
        self._dispatcher.defined_vars.add(var_name, DefinedType.Pointer, '%s *' % dtype.ctype)

    def define_shift_register(*args, **kwargs):
        raise NotImplementedError("Xilinx shift registers NYI")

    @staticmethod
    def make_vector_type(dtype, is_const):
        return "{}{}".format("const " if is_const else "", dtype.ctype)

    @staticmethod
    def make_kernel_argument(data: dt.Data,
                             var_name: str,
                             subset_info: Union[int, subsets.Subset],
                             sdfg: SDFG,
                             is_output: bool,
                             with_vectorization: bool,
                             interface_id: Union[int, List[int]] = None,
                             decouple_array_interfaces=False):
        if isinstance(data, dt.Array):
            var_name = fpga.fpga_ptr(var_name,
                                     data,
                                     sdfg,
                                     subset_info,
                                     is_output,
                                     None,
                                     None,
                                     True,
                                     interface_id,
                                     decouple_array_interfaces=decouple_array_interfaces)
            if with_vectorization:
                dtype = data.dtype
            else:
                dtype = data.dtype.base_type
            return "{} *{}".format(dtype.ctype, var_name)
        if isinstance(data, dt.Stream):
            ctype = "dace::FIFO<{}, {}, {}>".format(data.dtype.base_type.ctype, cpp.sym2cpp(data.dtype.veclen),
                                                    cpp.sym2cpp(data.buffer_size))
            if data.shape[0] == 1:
                return "{} &{}".format(ctype, var_name)
            else:
                return "{} {}[{}]".format(ctype, var_name, data.shape[0])
        else:
            return data.as_arg(with_types=True, name=var_name)

    def generate_unroll_loop_pre(self, kernel_stream, factor, sdfg, cfg, state_id, node):
        pass

    @staticmethod
    def generate_unroll_loop_post(kernel_stream, factor, sdfg, cfg, state_id, node):
        if factor is None:
            kernel_stream.write("#pragma HLS UNROLL", cfg, state_id, node)
        else:
            kernel_stream.write("#pragma HLS UNROLL factor={}".format(factor), cfg, state_id, node)

    @staticmethod
    def generate_pipeline_loop_pre(kernel_stream, sdfg, cfg, state_id, node):
        pass

    @staticmethod
    def generate_pipeline_loop_post(kernel_stream, sdfg, cfg, state_id, node):
        kernel_stream.write("#pragma HLS PIPELINE II=1", cfg, state_id, node)

    @staticmethod
    def generate_flatten_loop_pre(kernel_stream, sdfg, cfg, state_id, node):
        pass

    @staticmethod
    def generate_flatten_loop_post(kernel_stream, sdfg, cfg, state_id, node):
        kernel_stream.write("#pragma HLS LOOP_FLATTEN")

    def generate_nsdfg_header(self, sdfg, cfg, state, state_id, node, memlet_references, sdfg_label):
        # TODO: Use a single method for GPU kernels, FPGA modules, and NSDFGs
        arguments = [f'{atype} {aname}' for atype, aname, _ in memlet_references]
        fsyms = node.sdfg.used_symbols(all_symbols=False, keep_defined_in_mapping=True)
        arguments += [
            f'{node.sdfg.symbols[aname].as_arg(aname)}' for aname in sorted(node.symbol_mapping.keys())
            if aname in fsyms and aname not in sdfg.constants
        ]
        arguments = ', '.join(arguments)
        return f'void {sdfg_label}({arguments}) {{\n#pragma HLS INLINE'

    def write_and_resolve_expr(self, sdfg, memlet, nc, outname, inname, indices=None, dtype=None):
        """
        Emits a conflict resolution call from a memlet.
        """
        redtype = operations.detect_reduction_type(memlet.wcr, openmp=True)
        ptrname = cpp.ptr(memlet.data, sdfg.arrays[memlet.data], sdfg, self._frame)
        defined_type, _ = self._dispatcher.defined_vars.get(ptrname)
        if isinstance(indices, str):
            ptr = '%s + %s' % (cpp.cpp_ptr_expr(sdfg,
                                                memlet,
                                                defined_type,
                                                is_write=True,
                                                codegen=self._frame,
                                                decouple_array_interface=self._decouple_array_interfaces), indices)
        else:
            ptr = cpp.cpp_ptr_expr(sdfg,
                                   memlet,
                                   defined_type,
                                   indices=indices,
                                   is_write=True,
                                   codegen=self._frame,
                                   decouple_array_interface=self._decouple_array_interfaces)

        if isinstance(dtype, dtypes.pointer):
            dtype = dtype.base_type

        # Special call for detected reduction types
        if redtype != dtypes.ReductionType.Custom:
            if redtype == dace.dtypes.ReductionType.Sub:
                # write this as an addition
                credtype = "dace::ReductionType::Sum"
                is_sub = True
            else:
                credtype = "dace::ReductionType::" + str(redtype)[str(redtype).find(".") + 1:]
                is_sub = False

            if isinstance(dtype, dtypes.vector):
                return (f'dace::xilinx_wcr_fixed_vec<{credtype}, '
                        f'{dtype.vtype.ctype}, {dtype.veclen}>::reduce('
                        f'{ptr}, {"-" if is_sub else ""}{inname})')
            return (f'dace::xilinx_wcr_fixed<{credtype}, {dtype.ctype}>::reduce('
                    f'{ptr}, {"-" if is_sub else ""}{inname})')

        # General reduction
        raise NotImplementedError('General reductions not yet implemented')

    @staticmethod
    def make_read(defined_type, dtype, var_name, expr, index, is_pack, packing_factor):
        if defined_type in [DefinedType.Stream, DefinedType.StreamArray]:
            if " " in expr:
                expr = "(" + expr + ")"
            read_expr = "{}.pop()".format(expr)
        elif defined_type == DefinedType.Scalar:
            read_expr = var_name
        else:
            if index is not None and index != "0":
                read_expr = "{} + {}".format(expr, index)
            else:
                read_expr = expr
        if is_pack:
            return "dace::Pack<{}, {}>({})".format(dtype.base_type.ctype, packing_factor, read_expr)
        else:
            return "dace::Read<{}, {}>({})".format(dtype.base_type.ctype, dtype.veclen, read_expr)

    def generate_converter(*args, **kwargs):
        pass  # Handled in C++

    @staticmethod
    def make_write(defined_type, dtype, var_name, write_expr, index, read_expr, wcr, is_unpack, packing_factor):
        if defined_type in [DefinedType.Stream, DefinedType.StreamArray]:
            if defined_type == DefinedType.StreamArray:
                write_expr = "{}[{}]".format(write_expr, "0" if not index else index)
            if is_unpack:
                return "\n".join("{}.push({}[{}]);".format(write_expr, read_expr, i) for i in range(packing_factor))
            else:
                return "{}.push({});".format(write_expr, read_expr)
        else:
            if defined_type == DefinedType.Scalar:
                write_expr = var_name
            elif index and index != "0":
                write_expr = "{} + {}".format(write_expr, index)
            if is_unpack:
                return "dace::Unpack<{}, {}>({}, {});".format(dtype.base_type.ctype, packing_factor, read_expr,
                                                              write_expr)
            else:
                # TODO: Temporary hack because we don't have the output
                #       vector length.
                veclen = max(dtype.veclen, packing_factor)
                return "dace::Write<{}, {}>({}, {});".format(dtype.base_type.ctype, veclen, write_expr, read_expr)

    def make_shift_register_write(self, defined_type, dtype, var_name, write_expr, index, read_expr, wcr, is_unpack,
                                  packing_factor, sdfg):
        raise NotImplementedError("Xilinx shift registers NYI")

    @staticmethod
    def generate_no_dependence_pre(kernel_stream, sdfg, cfg, state_id, node, var_name=None):
        pass

    def generate_no_dependence_post(self,
                                    kernel_stream,
                                    sdfg: SDFG,
                                    cfg: ControlFlowRegion,
                                    state_id: int,
                                    node: nodes.Node,
                                    var_name: str,
                                    accessed_subset: Union[int, subsets.Subset] = None):
        """
        Adds post loop pragma for ignoring loop carried dependencies on a given variable
        """
        defined_type, _ = self._dispatcher.defined_vars.get(var_name)

        if var_name in sdfg.arrays:
            array = sdfg.arrays[var_name]
        else:
            array = None

        var_name = fpga.fpga_ptr(var_name,
                                 array,
                                 sdfg,
                                 accessed_subset,
                                 True,
                                 self._dispatcher,
                                 is_array_interface=(defined_type == DefinedType.ArrayInterface),
                                 decouple_array_interfaces=self._decouple_array_interfaces)
        kernel_stream.write("#pragma HLS DEPENDENCE variable={} false".format(var_name), cfg, state_id, node)

    def generate_kernel_boilerplate_pre(self, sdfg, cfg, state_id, kernel_name, parameters, bank_assignments,
                                        module_stream, kernel_stream, external_streams, multi_pumped):

        # Write header
        module_stream.write("""#include <dace/fpga_device.h>
#include <dace/math.h>
#include <dace/complex.h>""", cfg)
        self._frame.generate_fileheader(sdfg, module_stream, 'xilinx_device')
        module_stream.write("\n", cfg)

        argname_to_bank_assignment = {}
        # Build kernel signature
        kernel_args = []
        array_args = []
        for is_output, data_name, data, interface in parameters:
            is_assigned = data_name in bank_assignments and bank_assignments[data_name] is not None
            if is_assigned and isinstance(data, dt.Array):
                memory_bank = bank_assignments[data_name]
                lowest_bank_index, _ = fpga.get_multibank_ranges_from_subset(memory_bank[1], sdfg)

                for bank, interface_id in fpga.iterate_multibank_interface_ids(data, interface):
                    kernel_arg = self.make_kernel_argument(data,
                                                           data_name,
                                                           bank,
                                                           sdfg,
                                                           is_output,
                                                           True,
                                                           interface_id,
                                                           decouple_array_interfaces=self._decouple_array_interfaces)
                    if kernel_arg:
                        kernel_args.append(kernel_arg)
                        array_args.append((kernel_arg, data_name))
                        argname_to_bank_assignment[kernel_arg] = (memory_bank[0], lowest_bank_index + bank)
            else:
                kernel_arg = self.make_kernel_argument(data,
                                                       data_name,
                                                       None,
                                                       None,
                                                       is_output,
                                                       True,
                                                       interface,
                                                       decouple_array_interfaces=self._decouple_array_interfaces)
                if kernel_arg:
                    kernel_args.append(kernel_arg)
                    if isinstance(data, dt.Array):
                        array_args.append((kernel_arg, data_name))
                        argname_to_bank_assignment[kernel_arg] = None

        stream_args = []
        for is_output, data_name, data, interface in external_streams:
            kernel_arg = self.make_kernel_argument(data,
                                                   data_name,
                                                   None,
                                                   None,
                                                   is_output,
                                                   True,
                                                   interface,
                                                   decouple_array_interfaces=self._decouple_array_interfaces)
            if kernel_arg:
                stream_args.append(kernel_arg)

        # Sometimes streams are added as an argument twice, which they shouldn't.
        stream_args = dtypes.deduplicate(stream_args)

        if not self._decouple_array_interfaces:
            kernel_args = dtypes.deduplicate(kernel_args)

        # Write kernel signature
        kernel_stream.write("DACE_EXPORTED void {}({}) {{\n".format(kernel_name, ', '.join(kernel_args + stream_args)),
                            cfg, state_id)

        # Insert interface pragmas
        num_mapped_args = 0
        if not self._decouple_array_interfaces:
            array_args = dtypes.deduplicate(array_args)

        for arg, data_name in array_args:
            var_name = re.findall(r"\w+", arg)[-1]
            if "*" in arg:
                interface_name = "gmem{}".format(num_mapped_args)
                kernel_stream.write(
                    "#pragma HLS INTERFACE m_axi port={} "
                    "offset=slave bundle={}".format(var_name, interface_name), cfg, state_id)
                # Map this interface to the corresponding location
                # specification to be passed to the Xilinx compiler
                memory_bank = argname_to_bank_assignment[arg]
                self._bank_assignments[(kernel_name, interface_name)] = memory_bank
                num_mapped_args += 1

        if multi_pumped:
            kernel_stream.write('#pragma HLS INTERFACE ap_ctrl_none port=return')
        else:
            for arg in kernel_args + ["return"]:
                var_name = re.findall(r"\w+", arg)[-1]
                kernel_stream.write("#pragma HLS INTERFACE s_axilite port={} bundle=control".format(var_name))

        axis_pragmas = []
        for _, var_name, node, _ in external_streams:
            arr_len = dace.symbolic.evaluate(node.shape[0], sdfg.constants)
            if arr_len > 1:
                partition_pragma = f"#pragma HLS ARRAY_PARTITION variable={var_name} dim=1 complete"
                axis_pragmas.append(partition_pragma)
            port_pragma = f"#pragma HLS INTERFACE axis port={var_name}"
            axis_pragmas.append(port_pragma)
        # Sometimes, streams are added as arguments twice, which they shouldn't.
        axis_pragmas = dtypes.deduplicate(axis_pragmas)
        for axis_pragma in axis_pragmas:
            kernel_stream.write(axis_pragma)

        # TODO: add special case if there's only one module for niceness
        kernel_stream.write("\n#pragma HLS DATAFLOW")
        kernel_stream.write("\nHLSLIB_DATAFLOW_INIT();")

    @staticmethod
    def generate_kernel_boilerplate_post(kernel_stream, sdfg, cfg, state_id):
        kernel_stream.write("HLSLIB_DATAFLOW_FINALIZE();\n}\n", cfg, state_id)

    def generate_host_function_body(self, sdfg: dace.SDFG, cfg: ControlFlowRegion, state: dace.SDFGState,
                                    kernel_name: str, predecessors: list, parameters: list, rtl_tasklet_names: list,
                                    kernel_stream: CodeIOStream, instrumentation_stream: CodeIOStream,
                                    multi_pumped: bool) -> None:
        """
        Generate the host-specific code for spawning and synchronizing the given kernel.

        :param sdfg: The SDFG.
        :param state: The state to generate in.
        :param predecessors: list containing all the name of kernels that must be finished before starting this one
        :param parameters: list containing the kernel parameters (of all kernels in this state)
        :param rtl_tasklet_names: A list of RTL tasklet names.
        :param kernel_stream: Device-specific code stream.
        :param instrumentation_stream: Code for profiling kernel execution time.
        :param multi_pumped: Whether the kernel is multi pumped
        """

        # Keep track of kernel arguments as (arg, interface_id) pair
        kernel_args: List[Tuple[str, int]] = []

        for _, name, p, interface_ids in parameters:
            if isinstance(p, dt.Array):
                for bank, interface_id in fpga.iterate_multibank_interface_ids(p, interface_ids):
                    # Keep track of the interface_id (if any), while creating kernel arguments.
                    # In Xilinx we may have kernel argument with the same name but we want to keep all of them
                    # if they have different interface IDs (this could be the case if the same data is accessed
                    # from different PEs)

                    kernel_args.append(
                        (p.as_arg(False,
                                  name=fpga.fpga_ptr(name,
                                                     p,
                                                     sdfg,
                                                     bank,
                                                     decouple_array_interfaces=self._decouple_array_interfaces)),
                         interface_id))
            elif isinstance(p, dt.Stream) and name in self._defined_external_streams:
                if p.is_stream_array():
                    kernel_args.append((f" hlslib::ocl::SimulationOnly(&{p.as_arg(False, name=name)}[0])", 0))
                else:
                    kernel_args.append((f" hlslib::ocl::SimulationOnly({p.as_arg(False, name=name)})", 0))
            else:
                kernel_args.append((p.as_arg(False, name=name), 0))

        kernel_function_name = kernel_name
        kernel_file_name = "{}.xclbin".format(kernel_name)

        # Check if this kernel depends from other kernels
        needs_synch = len(predecessors) > 0

        if needs_synch:
            # Build a vector containing all the events associated with the kernels from which this one depends
            kernel_deps_name = f"deps_{kernel_name}"
            kernel_stream.write(f"std::vector<hlslib::ocl::Event> {kernel_deps_name};")
            for pred in predecessors:
                # concatenate events from predecessor kernel
                kernel_stream.write(f"{kernel_deps_name}.push_back({pred}_event);")
        if not self._decouple_array_interfaces:
            kernel_args = dtypes.deduplicate(kernel_args)
        # Launch HLS kernel, passing synchronization events (if any)
        if multi_pumped:
            kernel_signature = f'"{kernel_function_name}_top"'
        else:
            kernel_signature = f'{kernel_function_name}, "{kernel_function_name}"'
        kernel_stream.write(
            f"""auto {kernel_name}_kernel = program.MakeKernel({kernel_signature}, {", ".join(ka[0] for ka in kernel_args)});"""
        )

        kernel_stream.write(
            f"""\
  hlslib::ocl::Event {kernel_name}_event = {kernel_name}_kernel.ExecuteTaskAsync({f'{kernel_deps_name}.begin(), {kernel_deps_name}.end()' if needs_synch else ''});
  all_events.push_back({kernel_name}_event);""", cfg, state.block_id)
        if state.instrument == dtypes.InstrumentationType.FPGA:
            self.instrument_opencl_kernel(kernel_name, state.block_id, cfg.cfg_id, instrumentation_stream)

    def generate_module(self, sdfg, cfg, state, kernel_name, name, subgraph, parameters, module_stream, entry_stream,
                        host_stream, instrumentation_stream):
        """Generates a module that will run as a dataflow function in the FPGA
           kernel."""

        state_id = state.block_id
        dfg = cfg.state(state_id)

        kernel_args_call = []
        kernel_args_module = []
        for is_output, pname, p, interface_ids in parameters:
            if isinstance(p, dt.Array):
                for bank, interface_id in fpga.iterate_multibank_interface_ids(p, interface_ids):
                    arr_name = fpga.fpga_ptr(pname,
                                             p,
                                             sdfg,
                                             bank,
                                             is_output,
                                             is_array_interface=True,
                                             decouple_array_interfaces=self._decouple_array_interfaces)
                    # Add interface ID to called module, but not to the module
                    # arguments
                    argname = fpga.fpga_ptr(pname,
                                            p,
                                            sdfg,
                                            bank,
                                            is_output,
                                            is_array_interface=True,
                                            interface_id=interface_id,
                                            decouple_array_interfaces=self._decouple_array_interfaces)

                    kernel_args_call.append(argname)
                    dtype = p.dtype

                    if self._decouple_array_interfaces:
                        kernel_args_module.append("{} {}*{}".format(dtype.ctype, "const " if not is_output else "",
                                                                    arr_name))
                    else:
                        # in this case we don't know if this is accessed read-only or not
                        kernel_args_module.append("{} *{}".format(dtype.ctype, arr_name))

            else:
                if isinstance(p, dt.Stream):
                    # if this is an external stream, its name may have been mangled in the kernel
                    call_name = self._external_streams[pname] if pname in self._external_streams else pname
                    kernel_args_call.append(p.as_arg(with_types=False, name=call_name))
                    if p.is_stream_array():
                        kernel_args_module.append("dace::FIFO<{}, {}, {}> {}[{}]".format(
                            p.dtype.base_type.ctype, cpp.sym2cpp(p.veclen), cpp.sym2cpp(p.buffer_size), pname,
                            p.size_string()))
                    else:
                        kernel_args_module.append("dace::FIFO<{}, {}, {}> &{}".format(
                            p.dtype.base_type.ctype, cpp.sym2cpp(p.veclen), cpp.sym2cpp(p.buffer_size), pname))
                else:
                    kernel_args_call.append(p.as_arg(with_types=False, name=pname))
                    kernel_args_module.append(p.as_arg(with_types=True, name=pname))

        # Check if we are generating an RTL module, in which case only the
        # accesses to the streams should be handled
        rtl_tasklet = self.find_rtl_tasklet(subgraph)
        if rtl_tasklet:
            # Write placeholders in the original kernel.
            entry_stream.write(f'// [RTL] HLSLIB_DATAFLOW_FUNCTION({name}, {", ".join(kernel_args_call)});')
            module_stream.write(f'// [RTL] void {name}({", ".join(kernel_args_module)});\n\n')

            rtl_name = self.rtl_tasklet_name(rtl_tasklet, state, cfg)

            # _i in names are due to vitis
            source_accessors = []
            for node in subgraph.source_nodes():
                if isinstance(node, dace.nodes.MapEntry):
                    source_accessors += [e.dst for e in state.out_edges(node)]
                else:
                    source_accessors += [node]

            for node in source_accessors:
                if isinstance(sdfg.arrays[node.data], dt.Stream):
                    # TODO multiple readers accessing a single stream should fail
                    dst = subgraph.out_edges(node)[0].dst
                    if isinstance(dst, dace.nodes.MapEntry) and dst.map.unroll:
                        unrolled_map_range = dace.symbolic.evaluate(dst.map.range[0][1] + 1, sdfg.constants)
                    else:
                        unrolled_map_range = 1
                    if unrolled_map_range > 1:
                        elements_to_add = [f'{node.data}_{i}' for i in range(unrolled_map_range)]
                    else:
                        elements_to_add = [node.data]
                    for i in range(unrolled_map_range):
                        elem = elements_to_add[i]
                        postfix = f'_{i}' if unrolled_map_range > 1 else ''
                        if elem not in self._stream_connections:
                            self._stream_connections[elem] = [None, None]
                        for edge in subgraph.out_edges(node):
                            rtl_dst = state.memlet_path(edge)[-1].dst_conn
                            val = '{}_top_1.s_axis_{}{}'.format(rtl_name, rtl_dst, postfix)
                            self._stream_connections[elem][1] = val

            sink_accessors = []
            for node in subgraph.sink_nodes():
                if isinstance(node, dace.nodes.MapExit):
                    sink_accessors += [e.src for e in state.in_edges(node)]
                else:
                    sink_accessors += [node]

            for node in sink_accessors:
                if isinstance(sdfg.arrays[node.data], dt.Stream):
                    # TODO multiple writers accessing a single stream should fail
                    src = subgraph.in_edges(node)[0].src
                    if (isinstance(src, dace.nodes.MapExit) and src.map.unroll):
                        unrolled_map_range = dace.symbolic.evaluate(src.map.range[0][1] + 1, sdfg.constants)
                    else:
                        unrolled_map_range = 1
                    if unrolled_map_range > 1:
                        elements_to_add = [f'{node.data}_{i}' for i in range(unrolled_map_range)]
                    else:
                        elements_to_add = [node.data]
                    for i in range(unrolled_map_range):
                        elem = elements_to_add[i]
                        postfix = f'_{i}' if unrolled_map_range > 1 else ''
                        if elem not in self._stream_connections:
                            self._stream_connections[elem] = [None, None]
                        for edge in state.in_edges(node):
                            rtl_src = subgraph.memlet_path(edge)[0].src_conn
                            self._stream_connections[elem][0] = '{}_top_1.m_axis_{}{}'.format(
                                rtl_name, rtl_src, postfix)

            # Make the dispatcher trigger generation of the RTL module, but
            # ignore the generated code, as the RTL codegen will generate the
            # appropriate files.
            ignore_stream = CodeIOStream()
            self._dispatcher.dispatch_subgraph(sdfg,
                                               cfg,
                                               subgraph,
                                               state_id,
                                               ignore_stream,
                                               ignore_stream,
                                               skip_entry_node=False)

            # Launch the kernel from the host code
            # kernel arguments
            host_stream.write(
                f"all_events.push_back(program.MakeKernel(\"{rtl_name}_top\"{', '.join([''] + [name for _, name, p, _ in parameters if not isinstance(p, dt.Stream)])}).ExecuteTaskAsync());",
                cfg, state_id, rtl_tasklet)
            if state.instrument == dtypes.InstrumentationType.FPGA:
                self.instrument_opencl_kernel(rtl_name, state_id, cfg.cfg_id, instrumentation_stream)

            return

        # create a unique module name to prevent name clashes
        module_function_name = f"module_{name}_{cfg.cfg_id}"

        # Unrolling processing elements: if there first scope of the subgraph
        # is an unrolled map, generate a processing element for each iteration
        scope_children = subgraph.scope_children()
        top_scopes = [n for n in scope_children[None] if isinstance(n, dace.sdfg.nodes.EntryNode)]
        unrolled_loops = 0
        if len(top_scopes) == 1:
            scope = top_scopes[0]
            if scope.unroll:
                self._unrolled_pes.add(scope.map)
                kernel_args_call += ", ".join(scope.map.params)
                kernel_args_module += ["int " + p for p in scope.params]
                for p, r in zip(scope.map.params, scope.map.range):
                    if len(r) > 3:
                        raise cgx.CodegenError("Strided unroll not supported")
                    entry_stream.write("for (size_t {param} = {begin}; {param} < {end}; "
                                       "{param} += {increment}) {{\n#pragma HLS UNROLL".format(param=p,
                                                                                               begin=r[0],
                                                                                               end=r[1] + 1,
                                                                                               increment=r[2]))
                    unrolled_loops += 1

        # Generate caller code in top-level function
        if not self._decouple_array_interfaces:
            kernel_args_call = dtypes.deduplicate(kernel_args_call)
        entry_stream.write(
            "HLSLIB_DATAFLOW_FUNCTION({}, {});".format(module_function_name, ", ".join(kernel_args_call)), cfg,
            state_id)

        for _ in range(unrolled_loops):
            entry_stream.write("}")

        # ----------------------------------------------------------------------
        # Generate kernel code
        # ----------------------------------------------------------------------

        self._dispatcher.defined_vars.enter_scope(subgraph)

        module_body_stream = CodeIOStream()

        if not self._decouple_array_interfaces:
            kernel_args_module = dtypes.deduplicate(kernel_args_module)

        module_body_stream.write("void {}({}) {{".format(module_function_name, ", ".join(kernel_args_module)), cfg,
                                 state_id)

        # Register the array interface as a naked pointer for use inside the
        # FPGA kernel
        interfaces_added = set()

        for is_output, argname, arg, interface_id in parameters:
            for bank, _ in fpga.iterate_multibank_interface_ids(arg, interface_id):
                if isinstance(arg, dt.Stream) and argname in self._external_streams:
                    # This is an external stream being passed to the module
                    # Add this to defined vars
                    if not self._dispatcher.defined_vars.has(argname):
                        self._dispatcher.defined_vars.add(argname, DefinedType.Stream, arg.ctype)
                    continue

                if (not (isinstance(arg, dt.Array) and arg.storage == dace.dtypes.StorageType.FPGA_Global)):
                    continue
                ctype = dtypes.pointer(arg.dtype).ctype
                ptr_name = fpga.fpga_ptr(argname,
                                         arg,
                                         sdfg,
                                         bank,
                                         is_output,
                                         None,
                                         is_array_interface=True,
                                         decouple_array_interfaces=self._decouple_array_interfaces)
                if not is_output and self._decouple_array_interfaces:
                    ctype = f"const {ctype}"

                if self._decouple_array_interfaces:
                    self._dispatcher.defined_vars.add(ptr_name, DefinedType.Pointer, ctype)
                if argname in interfaces_added:
                    continue
                interfaces_added.add(argname)
                self._dispatcher.defined_vars.add(argname, DefinedType.ArrayInterface, ctype, allow_shadowing=True)
        module_body_stream.write("\n")

        # Allocate local transients
        data_to_allocate = (set(subgraph.top_level_transients()) - set(sdfg.shared_transients()) -
                            set([p[1] for p in parameters]))
        allocated = set()
        for node in subgraph.nodes():
            if not isinstance(node, dace.sdfg.nodes.AccessNode):
                continue
            if node.data not in data_to_allocate or node.data in allocated:
                continue
            allocated.add(node.data)
            self._dispatcher.dispatch_allocate(sdfg, cfg, state, state_id, node, node.desc(sdfg), module_stream,
                                               module_body_stream)

        self._dispatcher.dispatch_subgraph(sdfg,
                                           cfg,
                                           subgraph,
                                           state_id,
                                           module_stream,
                                           module_body_stream,
                                           skip_entry_node=False)

        module_stream.write(module_body_stream.getvalue(), cfg, state_id)
        module_stream.write("}\n\n")

        self._dispatcher.defined_vars.exit_scope(subgraph)

    def rtl_tasklet_name(self, node: nodes.RTLTasklet, state, cfg):
        return "{}_{}_{}_{}".format(node.name, cfg.cfg_id, state.block_id, state.node_id(node))

    def generate_kernel_internal(self, sdfg: dace.SDFG, cfg: ControlFlowRegion, state: dace.SDFGState, kernel_name: str,
                                 predecessors: list, subgraphs: list, kernel_stream: CodeIOStream,
                                 state_host_header_stream: CodeIOStream, state_host_body_stream: CodeIOStream,
                                 instrumentation_stream: CodeIOStream, function_stream: CodeIOStream,
                                 callsite_stream: CodeIOStream, state_parameters: list) -> None:
        """
        Generates Kernel code, both device and host side.

        :param sdfg:
        :param state:
        :param kernel_name:
        :param predecessors: list containing all the name of kernels from which this one depends
        :param subgraphs:
        :param kernel_stream: Device code stream, contains the kernel code
        :param state_host_header_stream: Device-specific code stream: contains the host code
            for the state global declarations.
        :param state_host_body_stream: Device-specific code stream: contains all the code related to
            this state, for creating transient buffers, spawning kernels, and synchronizing them.
        :param instrumentation_stream: Code for profiling kernel execution time.
        :param function_stream: CPU code stream.
        :param callsite_stream: CPU code stream.
        :param state_parameters: list of state parameters. The kernel-specific parameters will be appended to it.
        """

        (global_data_parameters, top_level_local_data, subgraph_parameters, nested_global_transients, bank_assignments,
         external_streams) = self.make_parameters(sdfg, state, subgraphs)

        state_parameters.extend(global_data_parameters)

        # We need to pass external streams as parameters to module
        # (unless they are already there. This could be case of inter-PE intra-kernel streams)
        # TODO It doesn't break RTL, but the streams are passed to sub kernels that don't need the streams, in turn relying on Vitis to optimize them away again.
        for k, v in subgraph_parameters.items():
            for stream_is_out, stream_name, stream_desc, stream_iid in external_streams:
                for is_output, data_name, desc, interface_id in v:
                    if data_name == stream_name and stream_desc == desc:
                        break
                else:
                    v.append((stream_is_out, stream_name, stream_desc, stream_iid))

        # Xilinx does not like external streams name with leading underscores or multiple underscores in a row to be
        # used as port names. We remove them, and we check that they are not defined anywhere else.
        for es in external_streams:

            new_name = re.sub('_+', '_', es[1])
            new_name = new_name.strip("_")
            self._external_streams[es[1]] = new_name

            if new_name != es[1]:
                clashes = [param for param in global_data_parameters if param[1] == new_name]
                clashes.extend([param for param in top_level_local_data if param.data == new_name])
                clashes.extend(
                    [param for params in subgraph_parameters.values() for param in params if param[1] == new_name])
                clashes.extend([param for param in nested_global_transients if param.data == new_name])
                if len(clashes) > 0:
                    raise cgx.CodegenError(
                        f"External stream {es[1]} with sanitized name {new_name} clashes with other paramters {len(clashes)} times."
                    )
                else:
                    # Update the sdfg
                    sdfg.replace(es[1], new_name)

                    # Update the global data parameters
                    for i, p in enumerate(global_data_parameters):
                        if p[1] == es[1]:
                            global_data_parameters[i] = (p[1], new_name, p[2], p[3])

                    # Update the top level local data
                    for p in top_level_local_data:
                        if p.data == es[1]:
                            p.data = new_name

                    # Update the subgraph parameters
                    for v in subgraph_parameters.values():
                        for i, p in enumerate(v):
                            if p[1] == es[1]:
                                v[i] = (p[0], new_name, p[2], p[3])

                    # Update the nested global transients
                    for p in nested_global_transients:
                        if p.data == es[1]:
                            p.data = new_name

                    # Update the external streams
                    external_streams.remove(es)
                    external_streams.append((es[0], new_name, es[2], es[3]))

        # Detect RTL tasklets, which will be launched as individual kernels
        rtl_tasklet_names = [
            self.rtl_tasklet_name(nd, state, cfg) for nd in state.nodes() if isinstance(nd, nodes.RTLTasklet)
        ]

        multi_pumped = all([self.is_multi_pumped_subgraph(sg) for sg in subgraphs])

        # Generate host code
        self.generate_host_header(sdfg, cfg, kernel_name, global_data_parameters + external_streams,
                                  state_host_header_stream, multi_pumped)
        self.generate_host_function_boilerplate(sdfg, cfg, state, nested_global_transients, state_host_body_stream)

        # Now we write the device code
        module_stream = CodeIOStream()
        entry_stream = CodeIOStream()

        state_id = cfg.node_id(state)

        self.generate_kernel_boilerplate_pre(sdfg, cfg, state_id, kernel_name, global_data_parameters, bank_assignments,
                                             module_stream, entry_stream, external_streams, multi_pumped)

        # Emit allocations
        for node in top_level_local_data:
            self._dispatcher.dispatch_allocate(sdfg, cfg, state, state_id, node, node.desc(sdfg), module_stream,
                                               entry_stream)

        for is_output, name, node, _ in external_streams:
            buffer_size = dace.symbolic.evaluate(node.buffer_size, sdfg.constants)
            ctype = "dace::FIFO<{}, {}, {}>".format(node.dtype.base_type.ctype, node.dtype.veclen, buffer_size)
            num_streams = dace.symbolic.evaluate(node.shape[0], sdfg.constants)
            self._dispatcher.defined_vars.add_global(name, DefinedType.Stream, ctype)
            key = 0 if is_output else 1

            # Define here external streams
            if name not in self._defined_external_streams:
                self.define_stream(node.dtype, node.buffer_size, name, node.total_size, None, state_host_body_stream,
                                   sdfg)
                self._defined_external_streams.add(name)

            if num_streams > 1:
                streams = [f'{name}_{i}' for i in range(num_streams)]
            else:  # _num should not be appended, when there is only one kernel
                streams = [name]
                if name not in self._defined_external_streams:
                    self.define_stream(node.dtype, node.buffer_size, name, node.total_size, None,
                                       state_host_body_stream, sdfg)
                    self._defined_external_streams.add(name)

            for stream in streams:
                if stream not in self._stream_connections:
                    self._stream_connections[stream] = [None, None]
                stream_prefix = 'm_axis_' if is_output else 's_axis_'
                stream_prefix = stream_prefix if multi_pumped else ''
                kernel_postfix = '_top_1' if multi_pumped else '_1'
                val = '{}{}.{}{}'.format(kernel_name, kernel_postfix, stream_prefix, stream)
                self._stream_connections[stream][key] = val

        self.generate_modules(sdfg, cfg, state, kernel_name, subgraphs, subgraph_parameters, module_stream,
                              entry_stream, state_host_body_stream, instrumentation_stream)

        if multi_pumped:
            # We have to generate the rest of the RTL files for multi-pumping. In particular:
            # - The tcl script for configuring the C++ kernel and data plumbing IP cores.
            # - The top-level file for instantiating the C++ kernel and data plumbing IP cores.
            # - The Verilog controller for communicating with the host program.
            # - A tcl script for synthesizing the multi-pumped kernel for a faster development cycle.
            rtllib_config = {
                "name": kernel_name,
                "buses": {  # TODO unroll factor
                    pname: ('m_axis' if is_output or pname.endswith('_out') else 's_axis', p.veclen)
                    for is_output, pname, p, _ in external_streams
                },
                "params": {
                    "scalars": {
                        #name: total_size
                        #for name, (_, total_size) in scalars.items()
                    },
                    "memory": {}
                },
                #"unroll": True,
                "double_pump": True,
                "ip_cores": {
                    # TODO Maybe with some help from rtllib
                },
                #"version": 20211,
                "clocks":
                2  # TODO make this "trickle" down here. Maybe add speeds as well? Might be usefull when packaging
            }
            # Add the emitted C++ kernel as an IP core
            rtllib_config['ip_cores'][f'{kernel_name}_0'] = {
                'name': f'{kernel_name}',
                'vendor': 'xilinx.com',
                'library': 'hls',
                'version': '1.0',
                'params': {}
            }
            # Add the IP cores for clock synchronization
            for _, pname, p, _ in external_streams:
                rtllib_config['ip_cores'][f'clock_sync_{pname}'] = {
                    'name': 'axis_clock_converter',
                    'vendor': 'xilinx.com',
                    'library': 'ip',
                    'version': '1.1',
                    'params': {
                        'CONFIG.TDATA_NUM_BYTES': p.dtype.bytes,
                        'CONFIG.SYNCHRONIZATION_STAGES': 8,
                    }
                }

            # Avoid importing submodule if not necessary
            from dace.external.rtllib.templates.control import generate_from_config as rtllib_control
            from dace.external.rtllib.templates.package import generate_from_config as rtllib_package
            from dace.external.rtllib.templates.top import generate_from_config as rtllib_top
            from dace.external.rtllib.templates.synth import generate_from_config as rtllib_synth

            # Trigger the generation
            self._ip_codes.append((f"{kernel_name}_control", 'v', rtllib_control(rtllib_config)))
            self._ip_codes.append((f'{kernel_name}_top', 'v', rtllib_top(rtllib_config)))
            self._ip_codes.append((f'{kernel_name}_package', 'tcl', rtllib_package(rtllib_config)))
            self._ip_codes.append((f'{kernel_name}_synth', 'tcl', rtllib_synth(rtllib_config)))

        self.generate_host_function_body(sdfg, cfg, state, kernel_name, predecessors,
                                         global_data_parameters + external_streams, rtl_tasklet_names,
                                         state_host_body_stream, instrumentation_stream, multi_pumped)

        # Store code to be passed to compilation phase
        # self._host_codes.append((kernel_name, host_code_stream.getvalue()))
        kernel_stream.write(module_stream.getvalue())
        kernel_stream.write(entry_stream.getvalue())

        self.generate_kernel_boilerplate_post(kernel_stream, sdfg, cfg, state_id)

    def generate_host_header(self, sdfg, cfg, kernel_function_name, parameters, host_code_stream, multi_pumped):

        kernel_args = []
        for is_output, name, arg, interface_ids in parameters:
            if isinstance(arg, dt.Stream):

                if arg.is_stream_array():
                    kernel_args.append("dace::FIFO<{}, {}, {}> {}[{}]".format(arg.dtype.base_type.ctype,
                                                                              cpp.sym2cpp(arg.veclen),
                                                                              cpp.sym2cpp(arg.buffer_size), name,
                                                                              arg.size_string()))
                else:
                    kernel_args.append("dace::FIFO<{}, {}, {}> &{}".format(arg.dtype.base_type.ctype,
                                                                           cpp.sym2cpp(arg.veclen),
                                                                           cpp.sym2cpp(arg.buffer_size), name))
            elif isinstance(arg, dt.Array):
                for bank, interface_id in fpga.iterate_multibank_interface_ids(arg, interface_ids):
                    argname = fpga.fpga_ptr(name,
                                            arg,
                                            sdfg,
                                            bank,
                                            is_output,
                                            None,
                                            None,
                                            True,
                                            interface_id,
                                            decouple_array_interfaces=self._decouple_array_interfaces)
                    kernel_args.append(arg.as_arg(with_types=True, name=argname))
            else:
                kernel_args.append(arg.as_arg(with_types=True, name=name))
        if not self._decouple_array_interfaces:
            kernel_args = dtypes.deduplicate(kernel_args)
        ignore_signature = '//' if multi_pumped else ''
        host_code_stream.write(
            """\
// Signature of kernel function (with raw pointers) for argument matching
{ignore_signature}DACE_EXPORTED void {kernel_function_name}({kernel_args});\n\n""".format(
                kernel_function_name=kernel_function_name,
                ignore_signature=ignore_signature,
                kernel_args=", ".join(kernel_args)), cfg)

    def generate_memlet_definition(self, sdfg, cfg, dfg, state_id, src_node, dst_node, edge, callsite_stream):
        memlet = edge.data
        ptrname = cpp.ptr(memlet.data, sdfg.arrays[memlet.data], sdfg, self._frame)

        if (self._dispatcher.defined_vars.get(ptrname)[0] == DefinedType.FPGA_ShiftRegister):
            raise NotImplementedError("Shift register for Xilinx NYI")
        else:
            self._cpu_codegen.copy_memory(sdfg, cfg, dfg, state_id, src_node, dst_node, edge, None, callsite_stream)

    def allocate_view(self, sdfg: dace.SDFG, cfg: ControlFlowRegion, dfg: dace.SDFGState, state_id: int,
                      node: dace.nodes.AccessNode, global_stream: CodeIOStream, declaration_stream: CodeIOStream,
                      allocation_stream: CodeIOStream) -> None:
<<<<<<< HEAD
        return self._cpu_codegen.allocate_view(sdfg, cfg, dfg, state_id, node, global_stream, declaration_stream,
                                               allocation_stream, decouple_array_interfaces=self._decouple_array_interfaces)
=======
        return self._cpu_codegen.allocate_view(sdfg,
                                               cfg,
                                               dfg,
                                               state_id,
                                               node,
                                               global_stream,
                                               declaration_stream,
                                               allocation_stream,
                                               decouple_array_interfaces=self._decouple_array_interfaces)
>>>>>>> aabbe482

    def generate_nsdfg_arguments(self, sdfg, cfg, dfg, state, node):
        # Connectors that are both input and output share the same name, unless
        # they are pointers to global memory in device code, in which case they
        # are split into explicit input and output interfaces
        inout = set(node.in_connectors.keys() & node.out_connectors.keys())

        memlet_references = []
        for _, _, _, vconn, in_memlet in sorted(state.in_edges(node), key=lambda e: e.dst_conn or ""):
            if in_memlet.data is None:
                continue
            if not self._decouple_array_interfaces and vconn in inout:
                # Only one interface will be generated
                continue
            ptrname = cpp.ptr(in_memlet.data, sdfg.arrays[in_memlet.data], sdfg, self._frame)
            is_memory_interface = (self._dispatcher.defined_vars.get(ptrname, 1)[0] == DefinedType.ArrayInterface)
            desc = sdfg.arrays[in_memlet.data]
            if is_memory_interface:
                for bank in fpga.iterate_distributed_subset(sdfg.arrays[in_memlet.data], in_memlet, False, sdfg):
                    interface_name = fpga.fpga_ptr(vconn,
                                                   sdfg.arrays[in_memlet.data],
                                                   sdfg,
                                                   bank,
                                                   False,
                                                   is_array_interface=True,
                                                   decouple_array_interfaces=self._decouple_array_interfaces)
                    passed_memlet = copy.deepcopy(in_memlet)
                    passed_memlet.subset = fpga.modify_distributed_subset(passed_memlet.subset, bank)
                    interface_ref = cpp.emit_memlet_reference(self._dispatcher,
                                                              sdfg,
                                                              passed_memlet,
                                                              interface_name,
                                                              conntype=node.in_connectors[vconn],
                                                              is_write=False,
                                                              decouple_array_interfaces=self._decouple_array_interfaces)
                    memlet_references.append(interface_ref)

            if vconn in inout:
                continue
            if fpga.is_multibank_array_with_distributed_index(sdfg.arrays[in_memlet.data]):
                passed_memlet = copy.deepcopy(in_memlet)
                passed_memlet.subset = fpga.modify_distributed_subset(passed_memlet.subset,
                                                                      0)  # dummy so it works for HBM
            else:
                passed_memlet = in_memlet
            ref = cpp.emit_memlet_reference(self._dispatcher,
                                            sdfg,
                                            passed_memlet,
                                            vconn,
                                            conntype=node.in_connectors[vconn],
                                            is_write=False,
                                            decouple_array_interfaces=self._decouple_array_interfaces)
            if not is_memory_interface:
                memlet_references.append(ref)

        for _, uconn, _, _, out_memlet in sorted(state.out_edges(node), key=lambda e: e.src_conn or ""):
            if out_memlet.data is None:
                continue
            if fpga.is_multibank_array_with_distributed_index(sdfg.arrays[out_memlet.data]):
                passed_memlet = copy.deepcopy(out_memlet)
                passed_memlet.subset = fpga.modify_distributed_subset(passed_memlet.subset,
                                                                      0)  # dummy so it works for HBM
            else:
                passed_memlet = out_memlet
            desc = sdfg.arrays[out_memlet.data]
            ref = cpp.emit_memlet_reference(self._dispatcher,
                                            sdfg,
                                            passed_memlet,
                                            uconn,
                                            conntype=node.out_connectors[uconn],
                                            is_write=True,
                                            decouple_array_interfaces=self._decouple_array_interfaces)
            ptrname = cpp.ptr(out_memlet.data, sdfg.arrays[out_memlet.data], sdfg, self._frame)
            is_memory_interface = (self._dispatcher.defined_vars.get(ptrname, 1)[0] == DefinedType.ArrayInterface)

            if is_memory_interface:
                for bank in fpga.iterate_distributed_subset(sdfg.arrays[out_memlet.data], out_memlet, True, sdfg):
                    interface_name = fpga.fpga_ptr(uconn,
                                                   sdfg.arrays[out_memlet.data],
                                                   sdfg,
                                                   bank,
                                                   True,
                                                   is_array_interface=True,
                                                   decouple_array_interfaces=self._decouple_array_interfaces)
                    passed_memlet = copy.deepcopy(out_memlet)
                    passed_memlet.subset = fpga.modify_distributed_subset(passed_memlet.subset, bank)
                    interface_ref = cpp.emit_memlet_reference(self._dispatcher,
                                                              sdfg,
                                                              passed_memlet,
                                                              interface_name,
                                                              conntype=node.out_connectors[uconn],
                                                              is_write=True,
                                                              decouple_array_interfaces=self._decouple_array_interfaces)
                    memlet_references.append(interface_ref)
            else:
                memlet_references.append(ref)

        return memlet_references

    def unparse_tasklet(self, *args, **kwargs):
        # Pass this object for callbacks into the Xilinx codegen
        cpp.unparse_tasklet(*args, codegen=self, **kwargs)

    def make_ptr_assignment(self, src_expr, src_dtype, dst_expr, dst_dtype):
        """
        Write source to destination, where the source is a scalar, and the
        destination is a pointer.

        :return: String of C++ performing the write.
        """
        return self.make_write(DefinedType.Pointer, dst_dtype, None, "&" + dst_expr, None, src_expr, None,
                               dst_dtype.veclen < src_dtype.veclen, src_dtype.veclen)<|MERGE_RESOLUTION|>--- conflicted
+++ resolved
@@ -1216,10 +1216,6 @@
     def allocate_view(self, sdfg: dace.SDFG, cfg: ControlFlowRegion, dfg: dace.SDFGState, state_id: int,
                       node: dace.nodes.AccessNode, global_stream: CodeIOStream, declaration_stream: CodeIOStream,
                       allocation_stream: CodeIOStream) -> None:
-<<<<<<< HEAD
-        return self._cpu_codegen.allocate_view(sdfg, cfg, dfg, state_id, node, global_stream, declaration_stream,
-                                               allocation_stream, decouple_array_interfaces=self._decouple_array_interfaces)
-=======
         return self._cpu_codegen.allocate_view(sdfg,
                                                cfg,
                                                dfg,
@@ -1229,7 +1225,6 @@
                                                declaration_stream,
                                                allocation_stream,
                                                decouple_array_interfaces=self._decouple_array_interfaces)
->>>>>>> aabbe482
 
     def generate_nsdfg_arguments(self, sdfg, cfg, dfg, state, node):
         # Connectors that are both input and output share the same name, unless
