# Copyright 2019-2021 ETH Zurich and the DaCe authors. All rights reserved.
import sys
from .version import __version__
from .dtypes import *

# Import built-in hooks
from .builtin_hooks import *

<<<<<<< HEAD
# Python frontend
from .frontend.python.wrappers import *
from .frontend.python.ndloop import ndrange
from .frontend.operations import reduce, elementwise

=======
>>>>>>> d99ad29c
from . import data, hooks, subsets
from .codegen.compiled_sdfg import CompiledSDFG
from .config import Config
from .sdfg import SDFG, SDFGState, InterstateEdge, nodes, ControlFlowRegion
from .sdfg.propagation import propagate_memlets_sdfg, propagate_memlet
from .memlet import Memlet
from .symbolic import symbol
from .frontend.python.interface import *

# Python frontend
from .frontend.python.interface import *
from .frontend.python.wrappers import *
from .frontend.python.ndloop import ndrange
from .frontend.operations import reduce, elementwise

# Run Jupyter notebook code
from .jupyter import *

# Import hooks from config last (as it may load classes from within dace)
hooks._install_hooks_from_config()

import sys
import os

raw_path = Config.get("external_transformations_path")
if raw_path is not None:
    __external_transformations_path__ = os.path.expanduser(os.path.expandvars(raw_path))
    sys.path.insert(0, __external_transformations_path__)


# Hack that enables using @dace as a decorator
# See https://stackoverflow.com/a/48100440/6489142
class DaceModule(sys.modules[__name__].__class__):

    def __call__(self, *args, **kwargs):
        return function(*args, **kwargs)


sys.modules[__name__].__class__ = DaceModule<|MERGE_RESOLUTION|>--- conflicted
+++ resolved
@@ -6,14 +6,6 @@
 # Import built-in hooks
 from .builtin_hooks import *
 
-<<<<<<< HEAD
-# Python frontend
-from .frontend.python.wrappers import *
-from .frontend.python.ndloop import ndrange
-from .frontend.operations import reduce, elementwise
-
-=======
->>>>>>> d99ad29c
 from . import data, hooks, subsets
 from .codegen.compiled_sdfg import CompiledSDFG
 from .config import Config
