--- conflicted
+++ resolved
@@ -6,14 +6,6 @@
 # Import built-in hooks
 from .builtin_hooks import *
 
-<<<<<<< HEAD
-# Python frontend
-from .frontend.python.wrappers import *
-from .frontend.python.ndloop import ndrange
-from .frontend.operations import reduce, elementwise
-
-=======
->>>>>>> aabbe482
 from . import data, hooks, subsets
 from .codegen.compiled_sdfg import CompiledSDFG
 from .config import Config
@@ -21,10 +13,8 @@
 from .sdfg.propagation import propagate_memlets_sdfg, propagate_memlet
 from .memlet import Memlet
 from .symbolic import symbol
-from .frontend.python.interface import *
 
 # Python frontend
-from .frontend.python.interface import *
 from .frontend.python.wrappers import *
 from .frontend.python.ndloop import ndrange
 from .frontend.operations import reduce, elementwise
