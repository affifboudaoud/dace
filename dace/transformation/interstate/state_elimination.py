# Copyright 2019-2021 ETH Zurich and the DaCe authors. All rights reserved.
""" State elimination transformations """

import networkx as nx
from typing import Dict, List, Set

<<<<<<< HEAD
from dace import data as dt, dtypes, registry, sdfg, symbolic
from dace.properties import CodeBlock
from dace.sdfg import nodes, SDFG, SDFGState, InterstateEdge
from dace.sdfg import utils as sdutil
from dace.transformation import transformation
from dace.sdfg.analysis import cfg
=======
from dace import data as dt, sdfg, symbolic
from dace.sdfg import nodes, SDFG, SDFGState
from dace.sdfg import utils as sdutil
from dace.transformation import transformation
>>>>>>> b783fcb0


class EndStateElimination(transformation.MultiStateTransformation, transformation.SimplifyPass):
    """
    End-state elimination removes a redundant state that has one incoming edge
    and no contents.
    """

    end_state = transformation.PatternNode(SDFGState)

    @classmethod
    def expressions(cls):
        return [sdutil.node_path_graph(cls.end_state)]

    def can_be_applied(self, graph, expr_index, sdfg, permissive=False):
        state = self.end_state

        out_edges = graph.out_edges(state)
        in_edges = graph.in_edges(state)

        # If this is an end state, there are no outgoing edges
        if len(out_edges) != 0:
            return False

        # We only match end states with one source and no conditions
        if len(in_edges) != 1:
            return False
        edge = in_edges[0]
        if not edge.data.is_unconditional():
            return False

        # Only empty states can be eliminated
        if state.number_of_nodes() > 0:
            return False

        return True

    def apply(self, _, sdfg):
        state = self.end_state
        # Handle orphan symbols (due to the deletion the incoming edge)
        edge = sdfg.in_edges(state)[0]
        sym_assign = edge.data.assignments.keys()
        sdfg.remove_node(state)
        # Remove orphan symbols
        for sym in sym_assign:
            if sym in sdfg.free_symbols:
                sdfg.remove_symbol(sym)


class StartStateElimination(transformation.MultiStateTransformation):
    """
    Start-state elimination removes a redundant state that has one outgoing edge
    and no contents. This transformation applies only to nested SDFGs.
    """

    start_state = transformation.PatternNode(SDFGState)

    @classmethod
    def expressions(cls):
        return [sdutil.node_path_graph(cls.start_state)]

    def can_be_applied(self, graph, expr_index, sdfg, permissive=False):
        state = self.start_state

        # The transformation applies only to nested SDFGs
        if not graph.parent:
            return False

        out_edges = graph.out_edges(state)
        in_edges = graph.in_edges(state)

        # If this is a start state, there are no incoming edges
        if len(in_edges) != 0:
            return False

        # We only match start states with one sink and no conditions
        if len(out_edges) != 1:
            return False
        edge = out_edges[0]
        if not edge.data.is_unconditional():
            return False

        # Only empty states can be eliminated
        if state.number_of_nodes() > 0:
            return False

        return True

    def apply(self, _, sdfg):
        state = self.start_state
        # Move assignments to the nested SDFG node's symbol mappings
        node = sdfg.parent_nsdfg_node
        edge = sdfg.out_edges(state)[0]
        for k, v in edge.data.assignments.items():
            node.symbol_mapping[k] = v
        sdfg.remove_node(state)


def _assignments_to_consider(sdfg, edge, is_constant=False):
    assignments_to_consider = {}
    for var, assign in edge.data.assignments.items():
        as_symbolic = symbolic.pystr_to_symbolic(assign)
        if isinstance(as_symbolic, bool):
            as_symbolic = symbolic.pystr_to_symbolic(as_symbolic)
        if is_constant and as_symbolic.free_symbols:
            continue
        # Assignments cannot access a data container
        if not symbolic.contains_sympy_functions(as_symbolic):  # via subscript
            # Assignments cannot use scalar values
            for sym in as_symbolic.free_symbols:
                if str(sym) in sdfg.arrays:
                    break
            else:
                assignments_to_consider[var] = assign
    return assignments_to_consider


class StateAssignElimination(transformation.MultiStateTransformation, transformation.SimplifyPass):
    """
    State assign elimination removes all assignments into the final state
    and subsumes the assigned value into its contents.
    """

    end_state = transformation.PatternNode(SDFGState)

    @classmethod
    def expressions(cls):
        return [sdutil.node_path_graph(cls.end_state)]

    def can_be_applied(self, graph, expr_index, sdfg, permissive=False):
        state = self.end_state

        out_edges = graph.out_edges(state)
        in_edges = graph.in_edges(state)

        # We only match end states with one source and at least one assignment
        if len(in_edges) != 1:
            return False
        edge = in_edges[0]

        assignments_to_consider = _assignments_to_consider(sdfg, edge)

        # No assignments to eliminate
        if len(assignments_to_consider) == 0:
            return False

        # If this is an end state, there are no other edges to consider
        if len(out_edges) == 0:
            return True

        # Otherwise, ensure the symbols are never set/used again in edges
        akeys = set(assignments_to_consider.keys())
        for e in sdfg.edges():
            if e is edge:
                continue
            if e.data.free_symbols & akeys:
                return False

        # If used in any state that is not the current one, fail
        for s in sdfg.nodes():
            if s is state:
                continue
            if s.free_symbols & akeys:
                return False

        return True

    def apply(self, _, sdfg):
        state = self.end_state
        edge = sdfg.in_edges(state)[0]
        # Since inter-state assignments that use an assigned value leads to
        # undefined behavior (e.g., {m: n, n: m}), we can replace each
        # assignment separately.
        keys_to_remove = set()
        assignments_to_consider = _assignments_to_consider(sdfg, edge)
        for varname, assignment in assignments_to_consider.items():
            state.replace(varname, assignment)
            keys_to_remove.add(varname)

        repl_dict = {}

        for varname in keys_to_remove:
            # Remove assignments from edge
            del edge.data.assignments[varname]

            for e in sdfg.edges():
                if varname in e.data.free_symbols:
                    break
            else:
                # If removed assignment does not appear in any other edge,
                # replace and remove symbol
                if varname in sdfg.symbols:
                    sdfg.remove_symbol(varname)
                # if assignments_to_consider[varname] in sdfg.symbols:
                if varname in sdfg.free_symbols:
                    repl_dict[varname] = assignments_to_consider[varname]

        def _str_repl(s, d):
            for k, v in d.items():
                s.replace(str(k), str(v))

        if repl_dict:
            symbolic.safe_replace(repl_dict, lambda m: _str_repl(sdfg, m))


@registry.autoregister
class ConstantPropagation(transformation.Transformation):
    """
    Removes constant assignments in interstate edges and replaces them in successor states.
    """

    _end_state = sdfg.SDFGState()

    @staticmethod
    def expressions():
        return [sdutil.node_path_graph(ConstantPropagation._end_state)]

    @staticmethod
    def can_be_applied(graph, candidate, expr_index, sdfg: SDFG, permissive=False):
        state = graph.nodes()[candidate[ConstantPropagation._end_state]]

        out_edges = graph.out_edges(state)
        in_edges = graph.in_edges(state)

        # We only match states with one source and at least one assignment
        if len(in_edges) != 1:
            return False
        edge = in_edges[0]
        assignments_to_consider = _assignments_to_consider(sdfg, edge, True)

        # No assignments to eliminate
        if len(assignments_to_consider) == 0:
            return False

        # If this is an end state, there are no other edges to consider
        if len(out_edges) == 0:
            return True

        # Otherwise, ensure the symbols are never set/used again in edges
        akeys = set(assignments_to_consider.keys())
        for e in sdfg.bfs_edges(state):
            if e is edge:
                continue
            if e.data.assignments.keys() & akeys:
                return False

        return True

    @staticmethod
    def match_to_str(graph, candidate):
        state = graph.nodes()[candidate[ConstantPropagation._end_state]]
        return state.label

    def apply(self, sdfg: SDFG):
        state = sdfg.nodes()[self.subgraph[ConstantPropagation._end_state]]
        edge = sdfg.in_edges(state)[0]
        # Since inter-state assignments that use an assigned value leads to
        # undefined behavior (e.g., {m: n, n: m}), we can replace each
        # assignment separately.
        assignments_to_consider = _assignments_to_consider(sdfg, edge, True)

        def _str_repl(s, d, **kwargs):
            for k, v in d.items():
                s.replace(str(k), str(v), **kwargs)

        # Replace in state, and all successors
        symbolic.safe_replace(assignments_to_consider, lambda m: _str_repl(state, m))
        visited = {edge}
        for isedge in sdfg.bfs_edges(state):
            if isedge not in visited:
                symbolic.safe_replace(assignments_to_consider, lambda m: _str_repl(isedge.data, m, replace_keys=False))
                visited.add(isedge)
            if isedge.dst not in visited:
                symbolic.safe_replace(assignments_to_consider, lambda m: _str_repl(isedge.dst, m))
                visited.add(isedge.dst)

        repl_dict = {}

        for varname in assignments_to_consider.keys():
            # Remove assignments from edge
            del edge.data.assignments[varname]

            for e in sdfg.edges():
                if varname in e.data.free_symbols:
                    break
            else:
                # If removed assignment does not appear in any other edge,
                # replace and remove symbol
                if varname in sdfg.symbols:
                    sdfg.remove_symbol(varname)
                # if assignments_to_consider[varname] in sdfg.symbols:
                if varname in sdfg.free_symbols:
                    repl_dict[varname] = assignments_to_consider[varname]

        if repl_dict:
            symbolic.safe_replace(repl_dict, lambda m: _str_repl(sdfg, m))


def _alias_assignments(sdfg, edge):
    assignments_to_consider = {}
    for var, assign in edge.assignments.items():
        if assign in sdfg.symbols or (assign in sdfg.arrays and isinstance(sdfg.arrays[assign], dt.Scalar)):
            assignments_to_consider[var] = assign
    return assignments_to_consider


class SymbolAliasPromotion(transformation.MultiStateTransformation, transformation.SimplifyPass):
    """
    SymbolAliasPromotion moves inter-state assignments that create symbolic
    aliases to the previous inter-state edge according to the topological order.
    The purpose of this transformation is to iteratively move symbolic aliases
    together, so that true duplicates can be easily removed.
    """

    first_state = transformation.PatternNode(SDFGState)
    second_state = transformation.PatternNode(SDFGState)

    @classmethod
    def expressions(cls):
        return [sdutil.node_path_graph(cls.first_state, cls.second_state)]

    def can_be_applied(self, graph, expr_index, sdfg, permissive=False):
        fstate = self.first_state
        sstate = self.second_state

        # For the topological order to be unambiguous:
        # 1. First state must have unique input edge.
        in_fedges = graph.in_edges(fstate)
        if len(in_fedges) != 1:
            return False
        in_edge = in_fedges[0].data
        # 2. There must be a unique edge from the first state to the second
        # one and no edge from the second state to the first one.
        edges = graph.edges_between(fstate, sstate)
        if len(edges) != 1:
            return False
        if len(graph.edges_between(sstate, fstate)) > 1:
            return False

        edge = edges[0].data
        in_edge = in_fedges[0].data

        to_consider = _alias_assignments(sdfg, edge)

        to_not_consider = set()
        for k, v in to_consider.items():
            # Remove symbols that are taking part in the edge's condition
            condsyms = [str(s) for s in edge.condition_sympy().free_symbols]
            if k in condsyms:
                to_not_consider.add(k)
            # Remove symbols that are set in the in_edge
            # with a different assignment
            if k in in_edge.assignments and in_edge.assignments[k] != v:
                to_not_consider.add(k)
            # Remove symbols whose assignment (RHS) is a symbol
            # and is set in the in_edge.
            if v in sdfg.symbols and v in in_edge.assignments:
                to_not_consider.add(k)
            # Remove symbols whose assignment (RHS) is a scalar
            # and is set in the first state.
            if v in sdfg.arrays and isinstance(sdfg.arrays[v], dt.Scalar):
                if any(isinstance(n, nodes.AccessNode) and n.data == v for n in fstate.nodes()):
                    to_not_consider.add(k)

        for k in to_not_consider:
            del to_consider[k]

        # No assignments to promote
        if len(to_consider) == 0:
            return False

        return True

    def apply(self, _, sdfg):
        fstate = self.first_state
        sstate = self.second_state

        edge = sdfg.edges_between(fstate, sstate)[0].data
        in_edge = sdfg.in_edges(fstate)[0].data

        to_consider = _alias_assignments(sdfg, edge)

        to_not_consider = set()
        for k, v in to_consider.items():
            # Remove symbols that are taking part in the edge's condition
            condsyms = [str(s) for s in edge.condition_sympy().free_symbols]
            if k in condsyms:
                to_not_consider.add(k)
            # Remove symbols that are set in the in_edge
            # with a different assignment
            if k in in_edge.assignments and in_edge.assignments[k] != v:
                to_not_consider.add(k)
            # Remove symbols whose assignment (RHS) is a symbol
            # and is set in the in_edge.
            if v in sdfg.symbols and v in in_edge.assignments:
                to_not_consider.add(k)
            # Remove symbols whose assignment (RHS) is a scalar
            # and is set in the first state.
            if v in sdfg.arrays and isinstance(sdfg.arrays[v], dt.Scalar):
                if any(isinstance(n, nodes.AccessNode) and n.data == v for n in fstate.nodes()):
                    to_not_consider.add(k)

        for k in to_not_consider:
            del to_consider[k]

        for k, v in to_consider.items():
            del edge.assignments[k]
            in_edge.assignments[k] = v


class HoistState(transformation.SingleStateTransformation):
    """ Move a state out of a nested SDFG """
    nsdfg = transformation.PatternNode(nodes.NestedSDFG)

    @classmethod
    def expressions(cls):
        return [sdutil.node_path_graph(cls.nsdfg)]

    def can_be_applied(self, graph: SDFGState, expr_index, sdfg, permissive=False):
        nsdfg = self.nsdfg

        # Must be a free nested SDFG
        if graph.entry_node(nsdfg) is not None:
            return False

        # Must have two states with an empty source state.
        # Otherwise structured control flow (loop init states, for example)
        # may be broken.
        if not permissive:
            if nsdfg.sdfg.number_of_nodes() != 2:
                return False
            if nsdfg.sdfg.start_state.number_of_nodes() != 0:
                return False

        # Must have at least two states with a hoistable source state
        if nsdfg.sdfg.number_of_nodes() < 2:
            return False
        # Source state must not lead to more than one state or be conditional
        source_state = nsdfg.sdfg.start_state
        if nsdfg.sdfg.out_degree(source_state) != 1:
            return False
        nisedge = nsdfg.sdfg.out_edges(source_state)[0]
        if not nisedge.data.is_unconditional():
            return False

        # Keep all data descriptors to check for potential issues
        data_to_check: Set[str] = set()

        # Add data descriptors from interstate edge
        syms = nisedge.data.free_symbols
        for sym in syms:
            sym = str(sym)
            if sym in nsdfg.sdfg.arrays:
                if nsdfg.sdfg.arrays[sym].transient:  # Cannot keep transient
                    return False
                data_to_check.add(sym)

        # Add data descriptors from access nodes
        for dnode in source_state.data_nodes():
            data_to_check.add(dnode.data)
            desc = nsdfg.sdfg.arrays[dnode.data]
            # Cannot hoist state with transient
            if not isinstance(desc, dt.View) and desc.transient:
                return False

        # Nested SDFG surrounding edges must contain all of the array
        # TODO(later): Allow this case (with offsetting)
        outer_data_to_check: Set[str] = set()
        for e in graph.in_edges(nsdfg):
            if e.dst_conn in data_to_check:
                outer_data_to_check.add(e.data.data)
                if any(me != 0 for me in e.data.subset.min_element()):
                    return False
        for e in graph.out_edges(nsdfg):
            if e.src_conn in data_to_check:
                outer_data_to_check.add(e.data.data)
                if any(me != 0 for me in e.data.subset.min_element()):
                    return False

        # Data validity checks for descriptors in data_to_check:
        # 1. Path to nested SDFG must not go through descriptors,
        # 2. No other connected components can use descriptors.
        for dnode in graph.data_nodes():
            if dnode.data in outer_data_to_check:
                if nx.has_path(graph._nx, nsdfg, dnode):
                    # OK, has path from nsdfg to access node
                    continue
                if dnode in graph.predecessors(nsdfg):
                    # OK, a direct edge to nsdfg
                    continue
                if nx.has_path(graph._nx, dnode, nsdfg):
                    # NOT OK, some path goes through access node to SDFG,
                    # so state cannot safely be hoisted
                    return False
                # NOT OK, access node used independently from nsdfg
                return False

        return True

    def apply(self, state: SDFGState, sdfg: SDFG):
        nsdfg: nodes.NestedSDFG = self.nsdfg

        new_state = sdfg.add_state_before(state)
        isedge = sdfg.edges_between(new_state, state)[0]

        # Find relevant symbol and data descriptor mapping
        mapping: Dict[str, str] = {}
        mapping.update({k: str(v) for k, v in nsdfg.symbol_mapping.items()})
        mapping.update({k: next(iter(state.in_edges_by_connector(nsdfg, k))).data.data for k in nsdfg.in_connectors})
        mapping.update({k: next(iter(state.out_edges_by_connector(nsdfg, k))).data.data for k in nsdfg.out_connectors})

        # Get internal state and interstate edge
        source_state = nsdfg.sdfg.start_state
        nisedge = nsdfg.sdfg.out_edges(source_state)[0]

        # Add state contents (nodes)
        new_state.add_nodes_from(source_state.nodes())

        # Replace data descriptors and symbols on state graph
        for node in source_state.nodes():
            if isinstance(node, nodes.AccessNode) and node.data in mapping:
                node.data = mapping[node.data]
        for edge in source_state.edges():
            edge.data.replace(mapping)
            if edge.data.data in mapping:
                edge.data.data = mapping[edge.data.data]

        # Add state contents (edges)
        for edge in source_state.edges():
            new_state.add_edge(edge.src, edge.src_conn, edge.dst, edge.dst_conn, edge.data)

        # Safe replacement of edge contents
        def replfunc(m):
            for k, v in mapping.items():
                nisedge.data.replace(k, v, replace_keys=False)

        symbolic.safe_replace(mapping, replfunc)

        # Add interstate edge
        for akey, aval in nisedge.data.assignments.items():
            # Map assignment to outer edge
            if akey not in sdfg.symbols and akey not in sdfg.arrays:
                newname = akey
            else:
                newname = nsdfg.label + '_' + akey

            isedge.data.assignments[newname] = aval

            # Add symbol to outer SDFG
            sdfg.add_symbol(newname, nsdfg.sdfg.symbols[akey])

            # Add symbol mapping to nested SDFG
            nsdfg.symbol_mapping[akey] = newname

        isedge.data.condition = nisedge.data.condition

        # Clean nested SDFG
        nsdfg.sdfg.remove_node(source_state)

        # Set new starting state
        nsdfg.sdfg.start_state = nsdfg.sdfg.node_id(nisedge.dst)


@registry.autoregister
class DeadStateElimination(transformation.Transformation):
    """
    Dead state elimination removes an unreachable state and all of its dominated
    states.
    """

    end_state = transformation.PatternNode(sdfg.SDFGState)

    @classmethod
    def expressions(cls):
        return [sdutil.node_path_graph(cls.end_state)]

    def can_be_applied(self, graph: SDFG, candidate, expr_index, sdfg: SDFG, permissive=False):
        state: SDFGState = self.end_state(sdfg)
        in_edges = graph.in_edges(state)

        # We only match end states with one source and at least one assignment
        if len(in_edges) != 1:
            return False
        edge = in_edges[0]

        if edge.data.assignments:
            return False
        if edge.data.is_unconditional():
            return False

        # Evaluate condition
        scond = edge.data.condition_sympy()
        if scond == False:
            return True

        return False

    def apply(self, sdfg: SDFG):
        # Remove state and all dominated states
        state = self.end_state(sdfg)

        domset = cfg.all_dominators(sdfg)
        states_to_remove = {k for k, v in domset.items() if state in v}
        states_to_remove.add(state)
        sdfg.remove_nodes_from(states_to_remove)


@registry.autoregister_params(coarsening=True)
class TrueConditionElimination(transformation.Transformation):
    """
    If a state transition condition is always true, removes condition from edge.
    """

    state_a = transformation.PatternNode(sdfg.SDFGState)
    state_b = transformation.PatternNode(sdfg.SDFGState)

    @classmethod
    def expressions(cls):
        return [sdutil.node_path_graph(cls.state_a, cls.state_b)]

    def can_be_applied(self, graph: SDFG, candidate, expr_index, sdfg: SDFG, permissive=False):
        a: SDFGState = self.state_a(sdfg)
        b: SDFGState = self.state_b(sdfg)
        # Directed graph has only one edge between two nodes
        edge = graph.edges_between(a, b)[0]

        if edge.data.is_unconditional():
            return False

        # Evaluate condition
        scond = edge.data.condition_sympy()
        if scond == True:
            return True

        return False

    def apply(self, sdfg: SDFG):
        a: SDFGState = self.state_a(sdfg)
        b: SDFGState = self.state_b(sdfg)
        edge = sdfg.edges_between(a, b)[0]
        edge.data.condition = CodeBlock("1")<|MERGE_RESOLUTION|>--- conflicted
+++ resolved
@@ -4,19 +4,12 @@
 import networkx as nx
 from typing import Dict, List, Set
 
-<<<<<<< HEAD
 from dace import data as dt, dtypes, registry, sdfg, symbolic
 from dace.properties import CodeBlock
 from dace.sdfg import nodes, SDFG, SDFGState, InterstateEdge
 from dace.sdfg import utils as sdutil
 from dace.transformation import transformation
 from dace.sdfg.analysis import cfg
-=======
-from dace import data as dt, sdfg, symbolic
-from dace.sdfg import nodes, SDFG, SDFGState
-from dace.sdfg import utils as sdutil
-from dace.transformation import transformation
->>>>>>> b783fcb0
 
 
 class EndStateElimination(transformation.MultiStateTransformation, transformation.SimplifyPass):
