# Copyright 2019-2021 ETH Zurich and the DaCe authors. All rights reserved.
""" SDFG nesting transformation. """

import ast
from collections import defaultdict
from copy import deepcopy as dc
from dace.frontend.python.ndloop import ndrange
import itertools
import networkx as nx
from typing import Callable, Dict, Iterable, List, Set, Tuple, Union
import warnings
from functools import reduce
import operator
import copy

from dace import memlet, registry, sdfg as sd, Memlet, symbolic, dtypes, subsets
from dace.frontend.python import astutils
from dace.sdfg import nodes, propagation, utils
from dace.sdfg.graph import MultiConnectorEdge, SubgraphView
from dace.sdfg import SDFG, SDFGState
from dace.sdfg import utils as sdutil, infer_types, propagation
from dace.transformation import transformation, helpers
from dace.properties import make_properties, Property
from dace import data


@make_properties
class InlineSDFG(transformation.SingleStateTransformation):
    """
    Inlines a single-state nested SDFG into a top-level SDFG.

    In particular, the steps taken are:

        1. All transient arrays become transients of the parent
        2. If a source/sink node is one of the inputs/outputs:

            a. Remove it
            b. Reconnect through external edges (map/accessnode)
            c. Replace and reoffset memlets with external data descriptor

        3. If other nodes carry the names of inputs/outputs:

            a. Replace data with external data descriptor
            b. Replace and reoffset memlets with external data descriptor

        4. If source/sink node is not connected to a source/destination, and
           the nested SDFG is in a scope, connect to scope with empty memlets
        5. Remove all unused external inputs/output memlet paths
        6. Remove isolated nodes resulting from previous step
    """

    nested_sdfg = transformation.PatternNode(nodes.NestedSDFG)

    @staticmethod
    def annotates_memlets():
        return True

    @classmethod
    def expressions(cls):
        return [sdutil.node_path_graph(cls.nested_sdfg)]

    @staticmethod
    def _check_strides(inner_strides: List[symbolic.SymbolicType], outer_strides: List[symbolic.SymbolicType],
                       memlet: Memlet, nested_sdfg: nodes.NestedSDFG) -> bool:
        """
        Returns True if the strides of the inner array can be matched
        to the strides of the outer array upon inlining. Takes into
        consideration memlet (un)squeeze and nested SDFG symbol mapping.

        :param inner_strides: The strides of the array inside the nested SDFG.
        :param outer_strides: The strides of the array in the external SDFG.
        :param nested_sdfg: Nested SDFG node with symbol mapping.
        :return: True if all strides match, False otherwise.
        """
        # Replace all inner symbols based on symbol mapping
        istrides = list(inner_strides)

        def replfunc(mapping):
            for i, s in enumerate(istrides):
                if symbolic.issymbolic(s):
                    istrides[i] = s.subs(mapping)

        symbolic.safe_replace(nested_sdfg.symbol_mapping, replfunc)

        if istrides == list(outer_strides):
            return True

        # Take unsqueezing into account
        dims_to_ignore = [i for i, s in enumerate(memlet.subset.size()) if s == 1]
        ostrides = [os for i, os in enumerate(outer_strides) if i not in dims_to_ignore]

        if len(ostrides) == 0:
            ostrides = [1]

        if len(ostrides) != len(istrides):
            return False

        return all(istr == ostr for istr, ostr in zip(istrides, ostrides))

    def can_be_applied(self, graph: SDFGState, expr_index, sdfg, permissive=False):
        nested_sdfg = self.nested_sdfg
        if nested_sdfg.no_inline:
            return False
        if len(nested_sdfg.sdfg.nodes()) != 1:
            return False

        # Ensure every connector has one incoming/outgoing edge and that it
        # is not empty
        in_connectors = set()
        out_connectors = set()
        for edge in graph.in_edges(nested_sdfg):
            if edge.dst_conn in in_connectors:
                return False
            if (edge.data.is_empty() and not isinstance(edge.src, nodes.EntryNode)):
                return False
            # NOTE: Empty memlets do not attach to connectors
            if edge.dst_conn or not edge.data.is_empty():
                in_connectors.add(edge.dst_conn)
        for edge in graph.out_edges(nested_sdfg):
            if edge.src_conn in out_connectors:
                return False
            if (edge.data.is_empty() and not isinstance(edge.dst, nodes.ExitNode)):
                return False
            # NOTE: Empty memlets do not attach to connectors
            if edge.src_conn or not edge.data.is_empty():
                out_connectors.add(edge.src_conn)

        # Ensure output connectors have no additional outputs (if in a scope),
        # and ensure no two connectors are directly connected to each other
        if graph.entry_node(nested_sdfg) is not None:
            all_connectors = in_connectors | out_connectors
            nstate = nested_sdfg.sdfg.node(0)
            for node in nstate.nodes():
                if isinstance(node, nodes.AccessNode):
                    if (node.data in out_connectors and nstate.out_degree(node) > 0
                            and (node.data not in in_connectors or nstate.in_degree(node) > 0)):
                        return False
                    if (node.data in in_connectors
                            and any(e.dst.data in all_connectors
                                    for e in nstate.out_edges(node) if isinstance(e.dst, nodes.AccessNode))):
                        return False

        # Ensure that every connector has at least one corresponding access
        # node in the (nested) SDFG. Otherwise, inlining is not possible.
        # NOTE: FPGA-compatible SDFGs can have input connectors for data that
        # are only written.
        inp_data = {conn: set() for conn in in_connectors}
        for e in graph.in_edges(nested_sdfg):
            src = graph.memlet_path(e)[0].src
            if isinstance(src, nodes.AccessNode):
                inp_data[e.dst_conn].add(src.data)
        out_data = dict()
        for e in graph.out_edges(nested_sdfg):
            dst = graph.memlet_path(e)[-1].dst
            if isinstance(dst, nodes.AccessNode):
                out_data[dst.data] = e.src_conn
        rem_inpconns = dc(in_connectors)
        rem_outconns = dc(out_connectors)
        nstate = nested_sdfg.sdfg.node(0)
        for node in nstate.nodes():
            if isinstance(node, nodes.AccessNode):
                if node.data in rem_inpconns:
                    rem_inpconns.remove(node.data)
                if node.data in rem_outconns:
                    rem_outconns.remove(node.data)
        if len(rem_outconns) > 0:
            # Check if remaining outputs would disconnect anything or can be pruned
            for conn in rem_outconns:
                for e in graph.out_edges_by_connector(nested_sdfg, conn):
                    if graph.out_degree(e.dst) > 0:
                        return False

        if len(rem_inpconns) > 0:
            for inpconn in list(rem_inpconns):
                for access in inp_data[inpconn]:
                    if access in out_data.keys():
                        rem_inpconns.remove(inpconn)
                        break
        if len(rem_inpconns) > 0:
            # Check if remaining inputs would disconnect anything or can be pruned
            for conn in rem_inpconns:
                for e in graph.in_edges_by_connector(nested_sdfg, conn):
                    if graph.in_degree(e.src) > 0:
                        return False

        return True

    def _remove_edge_path(self,
                          state: SDFGState,
                          edge_map: Dict[str, MultiConnectorEdge],
                          unused: Set[str],
                          reverse: bool = False) -> List[MultiConnectorEdge]:
        """ Remove all edges along a path, until memlet tree contains siblings
            that should not be removed. Removes resulting isolated nodes as
            well. Operates in place.
            
            :param state: The state in which to remove edges.
            :param edge_map: Mapping from identifier to edge, used as a
                             predicate for removal.
            :param unused: Set of edge identifiers to remove.
            :param reverse: If False, removes forward in path, otherwise
                            backward.
            :return: List of edges from removed nodes at the path's end.
        """

        if reverse:
            edge_func = lambda e: state.out_edges(e.src)
            edge_pred = lambda pedge, e: e.src_conn == pedge.src_conn
        else:
            edge_func = lambda e: state.in_edges(e.dst)
            edge_pred = lambda pedge, e: e.dst_conn == pedge.dst_conn

        result = []

        for identifier, edge in edge_map.items():
            if identifier in unused:
                path = state.memlet_path(edge)
                pedge = None
                for pedge in (reversed(path) if reverse else path):
                    # If there are no other edges, it is safe to remove
                    if len([e for e in edge_func(pedge) if edge_pred(pedge, e)]) == 1:
                        # Remove connectors as well
                        state.remove_edge_and_connectors(pedge)
                        # If both are scope nodes and no more edges connect them, add empty memlet
                        if (isinstance(pedge.src, (nodes.EntryNode, nodes.ExitNode))
                                and isinstance(pedge.dst, (nodes.EntryNode, nodes.ExitNode))):
                            state.add_nedge(pedge.src, pedge.dst, Memlet())
                    else:
                        break
                else:  # Reached terminus without breaking, remove external node
                    if pedge is not None:
                        node = pedge.src if reverse else pedge.dst

                        # Keep track of edges on the other end of these nodes,
                        # they will be used to reconnect to first/last
                        # occurrence of access nodes in the inlined subgraph.
                        if reverse:
                            result.extend(state.in_edges(node))
                        else:
                            result.extend(state.out_edges(node))

                        state.remove_node(node)

        return result

    def apply(self, state: SDFGState, sdfg: SDFG):
        nsdfg_node = self.nested_sdfg
        nsdfg: SDFG = nsdfg_node.sdfg
        nstate: SDFGState = nsdfg.nodes()[0]

        if nsdfg_node.schedule != dtypes.ScheduleType.Default:
            infer_types.set_default_schedule_and_storage_types(nsdfg, [nsdfg_node.schedule])

        nsdfg_scope_entry = state.entry_node(nsdfg_node)
        nsdfg_scope_exit = (state.exit_node(nsdfg_scope_entry) if nsdfg_scope_entry is not None else None)

        #######################################################
        # Collect and update top-level SDFG metadata

        # Global/init/exit code
        for loc, code in nsdfg.global_code.items():
            sdfg.append_global_code(code.code, loc)
        for loc, code in nsdfg.init_code.items():
            sdfg.append_init_code(code.code, loc)
        for loc, code in nsdfg.exit_code.items():
            sdfg.append_exit_code(code.code, loc)

        # Environments
        for node in nstate.nodes():
            if isinstance(node, nodes.CodeNode):
                node.environments |= nsdfg_node.environments

        # Collect isolated nodes before inlining
        isolated_nodes = set(n for n in state.data_nodes() if state.degree(n) == 0)

        # Find original source/destination edges (there is only one edge per
        # connector, according to match)
        inputs: Dict[str, MultiConnectorEdge] = {}
        outputs: Dict[str, MultiConnectorEdge] = {}
        views: Dict[str, Tuple[str, Memlet]] = {}
        input_set: Dict[str, str] = {}
        output_set: Dict[str, str] = {}
        for e in state.in_edges(nsdfg_node):
            inputs[e.dst_conn] = e
            input_set[e.data.data] = e.dst_conn
            if isinstance(e.src, nodes.AccessNode):
                d = e.src.data
                if d in sdfg.arrays and isinstance(sdfg.arrays[d], data.View):
                    ve = sdutil.get_view_edge(state, e.src)
                    arr = state.memlet_tree(ve).root().edge.src.data
                    srcset = ve.data.src_subset
                    dstset = ve.data.dst_subset
                    mem = dc(ve.data)
                    mem.data = arr
                    mem.subset = srcset
                    mem.other_subset = dstset
                    views[d] = (arr, mem)
        for e in state.out_edges(nsdfg_node):
            outputs[e.src_conn] = e
            output_set[e.data.data] = e.src_conn
            if isinstance(e.dst, nodes.AccessNode):
                d = e.dst.data
                if d in sdfg.arrays and isinstance(sdfg.arrays[d], data.View):
                    ve = sdutil.get_view_edge(state, e.dst)
                    arr = state.memlet_tree(ve).root().edge.dst.data
                    srcset = ve.data.src_subset
                    dstset = ve.data.dst_subset
                    mem = dc(ve.data)
                    mem.data = arr
                    mem.subset = dstset
                    mem.other_subset = srcset
                    views[d] = (arr, mem)

        # Replace symbols using invocation symbol mapping
        # Two-step replacement (N -> __dacesym_N --> map[N]) to avoid clashes
        symbolic.safe_replace(nsdfg_node.symbol_mapping, nsdfg.replace_dict)

        # Access nodes that need to be reshaped
        reshapes: Set(str) = set()
        for aname, array in nsdfg.arrays.items():
            if array.transient:
                continue
            edge = None
            if aname in inputs:
                edge = inputs[aname]
                if len(array.shape) > len(edge.data.subset):
                    reshapes.add(aname)
                    continue
            if aname in outputs:
                edge = outputs[aname]
                if len(array.shape) > len(edge.data.subset):
                    reshapes.add(aname)
                    continue
            if edge is not None and not InlineSDFG._check_strides(array.strides, sdfg.arrays[edge.data.data].strides,
                                                                  edge.data, nsdfg_node):
                reshapes.add(aname)

        # All transients become transients of the parent (if data already
        # exists, find new name)
        # Mapping from nested transient name to top-level name
        transients: Dict[str, str] = {}
        for node in nstate.nodes():
            if isinstance(node, nodes.AccessNode):
                datadesc = nsdfg.arrays[node.data]
                if node.data not in transients and datadesc.transient:
                    new_name = node.data
                    if (new_name in sdfg.arrays or new_name in sdfg.symbols or new_name in sdfg.constants):
                        new_name = f'{nsdfg.label}_{node.data}'

                    name = sdfg.add_datadesc(new_name, datadesc, find_new_name=True)
                    transients[node.data] = name

        # All transients of edges between code nodes are also added to parent
        for edge in nstate.edges():
            if (isinstance(edge.src, nodes.CodeNode) and isinstance(edge.dst, nodes.CodeNode)):
                if edge.data.data is not None:
                    datadesc = nsdfg.arrays[edge.data.data]
                    if edge.data.data not in transients and datadesc.transient:
                        new_name = edge.data.data
                        if (new_name in sdfg.arrays or new_name in sdfg.symbols or new_name in sdfg.constants):
                            new_name = f'{nsdfg.label}_{edge.data.data}'

                        name = sdfg.add_datadesc(new_name, datadesc, find_new_name=True)
                        transients[edge.data.data] = name

        # Collect nodes to add to top-level graph
        new_incoming_edges: Dict[nodes.Node, MultiConnectorEdge] = {}
        new_outgoing_edges: Dict[nodes.Node, MultiConnectorEdge] = {}

        source_accesses = set()
        sink_accesses = set()
        for node in nstate.source_nodes():
            if (isinstance(node, nodes.AccessNode) and node.data not in transients and node.data not in reshapes):
                try:
                    new_incoming_edges[node] = inputs[node.data]
                    source_accesses.add(node)
                except KeyError:
                    pass
        for node in nstate.sink_nodes():
            if (isinstance(node, nodes.AccessNode) and node.data not in transients and node.data not in reshapes):
                new_outgoing_edges[node] = outputs[node.data]
                sink_accesses.add(node)

        # All constants (and associated transients) become constants of the parent
        for cstname, (csttype, cstval) in nsdfg.constants_prop.items():
            if cstname in sdfg.constants:
                if cstname in transients:
                    newname = transients[cstname]
                else:
                    newname = sdfg.find_new_constant(cstname)
                    transients[cstname] = newname
                sdfg.constants_prop[newname] = (csttype, cstval)
            else:
                sdfg.constants_prop[cstname] = (csttype, cstval)

        #######################################################
        # Replace data on inlined SDFG nodes/edges

        # Replace data names with their top-level counterparts
        repldict = {}
        repldict.update(transients)
        repldict.update({k: v.data.data for k, v in itertools.chain(inputs.items(), outputs.items())})

        # Add views whenever reshapes are necessary
        for dname in reshapes:
            desc = nsdfg.arrays[dname]
            # To avoid potential confusion, rename protected __return keyword
            if dname.startswith('__return'):
                newname = f'{nsdfg.name}_ret{dname[8:]}'
            else:
                newname = dname
            newname, _ = sdfg.add_view(newname,
                                       desc.shape,
                                       desc.dtype,
                                       storage=desc.storage,
                                       strides=desc.strides,
                                       offset=desc.offset,
                                       debuginfo=desc.debuginfo,
                                       allow_conflicts=desc.allow_conflicts,
                                       total_size=desc.total_size,
                                       alignment=desc.alignment,
                                       may_alias=desc.may_alias,
                                       find_new_name=True)
            repldict[dname] = newname

        orig_data: Dict[Union[nodes.AccessNode, MultiConnectorEdge], str] = {}
        for node in nstate.nodes():
            if isinstance(node, nodes.AccessNode) and node.data in repldict:
                orig_data[node] = node.data
                node.data = repldict[node.data]
        for edge in nstate.edges():
            if edge.data.data in repldict:
                orig_data[edge] = edge.data.data
                edge.data.data = repldict[edge.data.data]

        # Add extra access nodes for out/in view nodes
        inv_reshapes = {repldict[r]: r for r in reshapes}
        for node in nstate.nodes():
            if isinstance(node, nodes.AccessNode) and node.data in inv_reshapes:
                if nstate.in_degree(node) > 0 and nstate.out_degree(node) > 0:
                    # Such a node has to be in the output set
                    edge = outputs[inv_reshapes[node.data]]

                    # Redirect outgoing edges through access node
                    out_edges = list(nstate.out_edges(node))
                    anode = nstate.add_access(edge.data.data)
                    vnode = nstate.add_access(node.data)
                    nstate.add_nedge(node, anode, edge.data)
                    nstate.add_nedge(anode, vnode, edge.data)
                    for e in out_edges:
                        nstate.remove_edge(e)
                        nstate.add_edge(vnode, e.src_conn, e.dst, e.dst_conn, e.data)

        #######################################################
        # Add nested SDFG into top-level SDFG

        # Add nested nodes into original state
        subgraph = SubgraphView(nstate, [n for n in nstate.nodes() if n not in (source_accesses | sink_accesses)])
        state.add_nodes_from(subgraph.nodes())
        for edge in subgraph.edges():
            state.add_edge(edge.src, edge.src_conn, edge.dst, edge.dst_conn, Memlet.from_memlet(edge.data))

        #######################################################
        # Reconnect inlined SDFG

        # If both source and sink nodes are inputs/outputs, reconnect once
        edges_to_ignore = self._modify_access_to_access(new_incoming_edges, nsdfg, nstate, state, orig_data)
        edges_to_ignore |= self._modify_access_to_access(new_outgoing_edges, nsdfg, nstate, state, orig_data, False,
                                                         edges_to_ignore)

        source_to_outer = {n: e.src for n, e in new_incoming_edges.items()}
        sink_to_outer = {n: e.dst for n, e in new_outgoing_edges.items()}
        # If a source/sink node is one of the inputs/outputs, reconnect it,
        # replacing memlets in outgoing/incoming paths
        modified_edges = set()
        modified_edges |= self._modify_memlet_path(new_incoming_edges, nstate, state, sink_to_outer, True,
                                                   edges_to_ignore)
        modified_edges |= self._modify_memlet_path(new_outgoing_edges, nstate, state, source_to_outer, False,
                                                   edges_to_ignore)

        # Reshape: add connections to viewed data
        self._modify_reshape_data(reshapes, repldict, inputs, nstate, state, True)
        self._modify_reshape_data(reshapes, repldict, outputs, nstate, state, False)

        # Modify all other internal edges pertaining to input/output nodes
        for node in subgraph.nodes():
            if isinstance(node, nodes.AccessNode):
                if node.data in input_set or node.data in output_set:
                    if node.data in input_set:
                        outer_edge = inputs[input_set[node.data]]
                    else:
                        outer_edge = outputs[output_set[node.data]]

                    # In case of Views, add connections
                    # to the corresponding Arrays
                    if node.data in views:
                        nview = state.add_access(node.data)
                        for e in state.out_edges(node):
                            helpers.redirect_edge(state, e, nview)
                        arr, mem = views[node.data]
                        narr = state.add_access(arr)
                        state.add_nedge(node, narr, dc(mem))
                        state.add_nedge(narr, nview, dc(mem))

                    # NOTE: Node is destination
                    for edge in state.in_edges(node):
                        if (edge not in modified_edges and edge.data.data == node.data):
                            for e in state.memlet_tree(edge):
                                if e._data.get_dst_subset(e, state):
                                    new_memlet = helpers.unsqueeze_memlet(e.data, outer_edge.data, use_dst_subset=True)
                                    e._data.dst_subset = new_memlet.subset
                    # NOTE: Node is source
                    for edge in state.out_edges(node):
                        if (edge not in modified_edges and edge.data.data == node.data):
                            for e in state.memlet_tree(edge):
                                if e._data.get_src_subset(e, state):
                                    new_memlet = helpers.unsqueeze_memlet(e.data, outer_edge.data, use_src_subset=True)
                                    e._data.src_subset = new_memlet.subset

        # If source/sink node is not connected to a source/destination access
        # node, and the nested SDFG is in a scope, connect to scope with empty
        # memlets
        if nsdfg_scope_entry is not None:
            for node in subgraph.nodes():
                if state.in_degree(node) == 0:
                    state.add_edge(nsdfg_scope_entry, None, node, None, Memlet())
                if state.out_degree(node) == 0:
                    state.add_edge(node, None, nsdfg_scope_exit, None, Memlet())

        # Replace nested SDFG parents with new SDFG
        for node in nstate.nodes():
            if isinstance(node, nodes.NestedSDFG):
                node.sdfg.parent = state
                node.sdfg.parent_sdfg = sdfg
                node.sdfg.parent_nsdfg_node = node

        # Remove all unused external inputs/output memlet paths, as well as
        # resulting isolated nodes
        inverse_repldict = {v: k for k, v in repldict.items()}
        removed_in_edges = self._remove_edge_path(state,
                                                  inputs,
                                                  set(inputs.keys()) -
                                                  {inverse_repldict[n.data]
                                                   for n in source_accesses},
                                                  reverse=True)
        removed_out_edges = self._remove_edge_path(state,
                                                   outputs,
                                                   set(outputs.keys()) -
                                                   {inverse_repldict[n.data]
                                                    for n in sink_accesses},
                                                   reverse=False)

        # Re-add in/out edges to first/last nodes in subgraph
        order = [x for x in nx.topological_sort(nstate._nx) if isinstance(x, nodes.AccessNode)]
        for edge in removed_in_edges:
            # Find first access node that refers to this edge
            try:
                node = next(n for n in order if n.data == edge.data.data)
            except StopIteration:
                continue
                # raise NameError(f'Access node with data "{edge.data.data}" not found in'
                #                 f' nested SDFG "{nsdfg.name}" while inlining '
                #                 '(reconnecting inputs)')
            state.add_edge(edge.src, edge.src_conn, node, edge.dst_conn, edge.data)
            # Fission state if necessary
            cc = utils.weakly_connected_component(state, node)
            if not any(n in cc for n in subgraph.nodes()):
                helpers.state_fission(state.parent, cc)
        for edge in removed_out_edges:
            # Find last access node that refers to this edge
            try:
                node = next(n for n in reversed(order) if n.data == edge.data.data)
            except StopIteration:
                continue
                # raise NameError(f'Access node with data "{edge.data.data}" not found in'
                #                 f' nested SDFG "{nsdfg.name}" while inlining '
                #                 '(reconnecting outputs)')
            state.add_edge(node, edge.src_conn, edge.dst, edge.dst_conn, edge.data)
            # Fission state if necessary
            cc = utils.weakly_connected_component(state, node)
            if not any(n in cc for n in subgraph.nodes()):
                cc2 = SubgraphView(state, [n for n in state.nodes() if n not in cc])
                state = helpers.state_fission(sdfg, cc2)

        #######################################################
        # Remove nested SDFG node
        state.remove_node(nsdfg_node)

        # Remove newly-generated isolated nodes if exist
        for dnode in state.data_nodes():
            if state.degree(dnode) == 0 and dnode not in isolated_nodes:
                state.remove_node(dnode)

        sdfg._sdfg_list = sdfg.reset_sdfg_list()

    def _modify_access_to_access(self,
                                 input_edges: Dict[nodes.Node, MultiConnectorEdge],
                                 nsdfg: SDFG,
                                 nstate: SDFGState,
                                 state: SDFGState,
                                 orig_data: Dict[Union[nodes.AccessNode, MultiConnectorEdge], str],
                                 inputs: bool = True,
                                 edges_to_ignore: Set[MultiConnectorEdge] = None) -> Set[MultiConnectorEdge]:
        """
        Deals with access->access edges where both sides are non-transient.
        """
        nsdfg_node = nstate.parent.parent_nsdfg_node
        edges_to_ignore = edges_to_ignore or set()
        result = set()
        edges = input_edges
        while edges:
            new_edges = {}
            for node, top_edge in edges.items():
                if inputs:
                    for inner_edge in nstate.out_edges(node):
                        if inner_edge in edges_to_ignore:
                            continue
                        if inner_edge.dst not in orig_data:
                            continue
                        inner_data = orig_data[inner_edge.dst]
                        if (isinstance(inner_edge.dst, nodes.AccessNode) and not nsdfg.arrays[inner_data].transient):
                            matching_edge: MultiConnectorEdge = next(
                                state.out_edges_by_connector(nsdfg_node, inner_data))
                            # Create memlet by unsqueezing both w.r.t. src and
                            # dst subsets
                            in_memlet = helpers.unsqueeze_memlet(inner_edge.data, top_edge.data, use_src_subset=True)
                            out_memlet = helpers.unsqueeze_memlet(inner_edge.data,
                                                                  matching_edge.data,
                                                                  use_dst_subset=True)
                            new_memlet = in_memlet
                            new_memlet.other_subset = out_memlet.dst_subset

                            inner_edge.data = new_memlet
                            if len(nstate.out_edges(inner_edge.dst)) > 0:
                                if node.data == inner_edge.dst.data:
                                    new_edges[inner_edge.dst] = top_edge
                                else:
                                    new_edges[inner_edge.dst] = matching_edge
                            result.add(inner_edge)
                else:
                    for inner_edge in nstate.in_edges(node):
                        if inner_edge in edges_to_ignore:
                            continue
                        if inner_edge.src not in orig_data:
                            continue
                        inner_data = orig_data[inner_edge.src]
                        if (isinstance(inner_edge.src, nodes.AccessNode) and not nsdfg.arrays[inner_data].transient):
                            matching_edge: MultiConnectorEdge = next(
                                state.out_edges_by_connector(nsdfg_node, inner_data))
                            # Create memlet by unsqueezing both w.r.t. src and
                            # dst subsets
                            in_memlet = helpers.unsqueeze_memlet(inner_edge.data, top_edge.data, use_src_subset=True)
                            out_memlet = helpers.unsqueeze_memlet(inner_edge.data,
                                                                  matching_edge.data,
                                                                  use_dst_subset=True)
                            new_memlet = in_memlet
                            new_memlet.other_subset = out_memlet.subset

                            inner_edge.data = new_memlet
                            if len(nstate.out_edges(inner_edge.src)) > 0:
                                if node.data == inner_edge.src.data:
                                    new_edges[inner_edge.src] = top_edge
                                else:
                                    new_edges[inner_edge.src] = matching_edge
                            result.add(inner_edge)

            edges = new_edges

        return result

    def _modify_memlet_path(
        self,
        new_edges: Dict[nodes.Node, MultiConnectorEdge],
        nstate: SDFGState,
        state: SDFGState,
        inner_to_outer: Dict[nodes.Node, MultiConnectorEdge],
        inputs: bool,
        edges_to_ignore: Set[MultiConnectorEdge],
    ) -> Set[MultiConnectorEdge]:
        """ Modifies memlet paths in an inlined SDFG. Returns set of modified
            edges.
        """
        result = set()
        for node, top_edge in new_edges.items():
            inner_edges = (nstate.out_edges(node) if inputs else nstate.in_edges(node))
            for inner_edge in inner_edges:
                if inner_edge in edges_to_ignore:
                    new_memlet = inner_edge.data
                else:
                    new_memlet = helpers.unsqueeze_memlet(inner_edge.data, top_edge.data)
                if inputs:
                    if inner_edge.dst in inner_to_outer:
                        dst = inner_to_outer[inner_edge.dst]
                    else:
                        dst = inner_edge.dst

                    new_edge = state.add_edge(top_edge.src, top_edge.src_conn, dst, inner_edge.dst_conn, new_memlet)
                    mtree = state.memlet_tree(new_edge)
                else:
                    if inner_edge.src in inner_to_outer:
                        # don't add edges twice
                        continue

                    new_edge = state.add_edge(inner_edge.src, inner_edge.src_conn, top_edge.dst, top_edge.dst_conn,
                                              new_memlet)
                    mtree = state.memlet_tree(new_edge)

                # Modify all memlets going forward/backward
                def traverse(mtree_node):
                    result.add(mtree_node.edge)
                    mtree_node.edge._data = helpers.unsqueeze_memlet(mtree_node.edge.data, top_edge.data)
                    for child in mtree_node.children:
                        traverse(child)

                result.add(new_edge)
                for child in mtree.children:
                    traverse(child)

        return result

    def _modify_reshape_data(self, reshapes: Set[str], repldict: Dict[str, str], new_edges: Dict[str,
                                                                                                 MultiConnectorEdge],
                             nstate: SDFGState, state: SDFGState, inputs: bool):
        anodes = nstate.source_nodes() if inputs else nstate.sink_nodes()
        reshp = {repldict[r]: r for r in reshapes}
        for node in anodes:
            if not isinstance(node, nodes.AccessNode):
                continue
            if node.data not in reshp:
                continue
            edge = new_edges[reshp[node.data]]
            if inputs:
                state.add_edge(edge.src, edge.src_conn, node, 'views', edge.data)
            else:
                state.add_edge(node, 'views', edge.dst, edge.dst_conn, edge.data)


@make_properties
class InlineTransients(transformation.SingleStateTransformation):
    """
    Inlines all transient arrays that are not used anywhere else into a
    nested SDFG.
    """

    nsdfg = transformation.PatternNode(nodes.NestedSDFG)

    @staticmethod
    def annotates_memlets():
        return True

    @classmethod
    def expressions(cls):
        return [sdutil.node_path_graph(cls.nsdfg)]

    @staticmethod
    def _candidates(sdfg: SDFG, graph: SDFGState, nsdfg: nodes.NestedSDFG) -> Dict[str, str]:
        candidates = {}
        for e in graph.all_edges(nsdfg):
            if e.data.is_empty():
                continue
            conn = (e.src_conn if e.src is nsdfg else e.dst_conn)
            desc = sdfg.arrays[e.data.data]
            # Needs to be transient
            if not desc.transient:
                continue
            # Needs to be allocated in "Scope" or "Persistent" lifetime
            if (desc.lifetime not in (dtypes.AllocationLifetime.Scope, dtypes.AllocationLifetime.Persistent,
                                      dtypes.AllocationLifetime.External)):
                continue
            # If same transient is connected with multiple connectors, bail
            # for now
            if e.data.data in candidates and candidates[e.data.data] != conn:
                del candidates[e.data.data]
                continue
            # (for now) needs to use entire data descriptor (skipped due to
            # above check for multiple connectors)
            # if desc.shape != e.data.subset.size():
            #     continue
            candidates[e.data.data] = conn

        if not candidates:
            return candidates

        # Check for uses in other states
        for state in sdfg.nodes():
            if state is graph:
                continue
            for node in state.data_nodes():
                if node.data in candidates:
                    del candidates[node.data]

        if not candidates:
            return candidates

        # Check for uses in state
        access_nodes = set()
        for e in graph.in_edges(nsdfg):
            src = graph.memlet_path(e)[0].src
            if isinstance(src, nodes.AccessNode) and graph.in_degree(src) == 0:
                access_nodes.add(src)
        for e in graph.out_edges(nsdfg):
            dst = graph.memlet_path(e)[-1].dst
            if isinstance(dst, nodes.AccessNode) and graph.out_degree(dst) == 0:
                access_nodes.add(dst)
        for node in graph.data_nodes():
            if node.data in candidates and node not in access_nodes:
                del candidates[node.data]

        return candidates

    def can_be_applied(self, graph: SDFGState, expr_index: int, sdfg: SDFG, permissive: bool = False):
        nsdfg = self.nsdfg

        # Not every schedule is supported
        if not permissive:
            if nsdfg.schedule not in (None, dtypes.ScheduleType.Default, dtypes.ScheduleType.Sequential,
                                      dtypes.ScheduleType.CPU_Multicore, dtypes.ScheduleType.GPU_Device):
                return False

        candidates = InlineTransients._candidates(sdfg, graph, nsdfg)
        return len(candidates) > 0

    def apply(self, state: SDFGState, sdfg: SDFG):
        nsdfg_node: nodes.NestedSDFG = self.nsdfg
        nsdfg: SDFG = nsdfg_node.sdfg
        toremove = InlineTransients._candidates(sdfg, state, nsdfg_node)

        for dname, cname in toremove.items():
            # Make nested SDFG data descriptors transient
            nsdfg.arrays[cname].transient = True

            # Remove connectors from node
            nsdfg_node.remove_in_connector(cname)
            nsdfg_node.remove_out_connector(cname)

            # Remove data descriptor from outer SDFG
            del sdfg.arrays[dname]

        # Remove edges from outer SDFG
        for e in state.in_edges(nsdfg_node):
            if e.data.data not in toremove:
                continue
            tree = state.memlet_tree(e)
            for te in tree:
                state.remove_edge_and_connectors(te)
            # Remove newly isolated node
            state.remove_node(tree.root().edge.src)

        for e in state.out_edges(nsdfg_node):
            if e.data.data not in toremove:
                continue
            tree = state.memlet_tree(e)
            for te in tree:
                state.remove_edge_and_connectors(te)
            # Remove newly isolated node
            state.remove_node(tree.root().edge.dst)


class ASTRefiner(ast.NodeTransformer):
    """
    Python AST transformer used in ``RefineNestedAccess`` to reduce (refine) the
    subscript ranges based on the specification given in the transformation.
    """

    def __init__(self, to_refine: str, refine_subset: subsets.Subset, sdfg: SDFG, indices: Set[int] = None) -> None:
        self.to_refine = to_refine
        self.subset = refine_subset
        self.sdfg = sdfg
        self.indices = indices

    def visit_Subscript(self, node: ast.Subscript) -> ast.Subscript:
        if astutils.rname(node.value) == self.to_refine:
            rng = subsets.Range(astutils.subscript_to_slice(node, self.sdfg.arrays, without_array=True))
            rng.offset(self.subset, True, self.indices)
            return ast.copy_location(astutils.slice_to_subscript(self.to_refine, rng), node)

        return self.generic_visit(node)


@make_properties
class RefineNestedAccess(transformation.SingleStateTransformation):
    """
    Reduces memlet shape when a memlet is connected to a nested SDFG, but not
    using all of the contents. Makes the outer memlet smaller in shape and
    ensures that the offsets in the nested SDFG start with zero.
    This helps with subsequent transformations on the outer SDFGs.

    For example, in the following program::

        @dace.program
        def func_a(y):
            return y[1:5] + 1

        @dace.program
        def main(x: dace.float32[N]):
            return func_a(x)

    The memlet pointing to ``func_a`` will contain all of ``x`` (``x[0:N]``),
    and it is offset to ``y[1:5]`` in the function, with ``y``'s size being
    ``N``. After the transformation, the memlet connected to the nested SDFG of
    ``func_a`` would contain ``x[1:5]`` directly and the internal ``y`` array
    would have a size of 4, accessed as ``y[0:4]``.
    """

    nsdfg = transformation.PatternNode(nodes.NestedSDFG)

    @staticmethod
    def annotates_memlets():
        return True

    @classmethod
    def expressions(cls):
        return [sdutil.node_path_graph(cls.nsdfg)]

    @staticmethod
    def _candidates(
            state: SDFGState,
            nsdfg: nodes.NestedSDFG) -> Tuple[Dict[str, Tuple[Memlet, Set[int]]], Dict[str, Tuple[Memlet, Set[int]]]]:
        in_candidates: Dict[str, Tuple[Memlet, SDFGState, Set[int]]] = {}
        out_candidates: Dict[str, Tuple[Memlet, SDFGState, Set[int]]] = {}
        ignore = set()
        for nstate in nsdfg.sdfg.nodes():
            for dnode in nstate.data_nodes():
                if nsdfg.sdfg.arrays[dnode.data].transient:
                    continue

                # For now we only detect one element
                for e in nstate.in_edges(dnode):
                    # If more than one unique element detected, remove from
                    # candidates
                    if e.data.data in out_candidates:
                        memlet, ns, indices = out_candidates[e.data.data]
                        # Try to find dimensions in which there is a mismatch
                        # and remove them from list
                        for i, (s1, s2) in enumerate(zip(e.data.subset, memlet.subset)):
                            if s1 != s2 and i in indices:
                                indices.remove(i)
                        if len(indices) == 0:
                            ignore.add(e.data.data)
                        out_candidates[e.data.data] = (memlet, ns, indices)
                        continue
                    out_candidates[e.data.data] = (e.data, nstate, set(range(len(e.data.subset))))
                for e in nstate.out_edges(dnode):
                    # If more than one unique element detected, remove from
                    # candidates
                    if e.data.data in in_candidates:
                        memlet, ns, indices = in_candidates[e.data.data]
                        # Try to find dimensions in which there is a mismatch
                        # and remove them from list
                        for i, (s1, s2) in enumerate(zip(e.data.subset, memlet.subset)):
                            if s1 != s2 and i in indices:
                                indices.remove(i)
                        if len(indices) == 0:
                            ignore.add(e.data.data)
                        in_candidates[e.data.data] = (memlet, ns, indices)
                        continue
                    in_candidates[e.data.data] = (e.data, nstate, set(range(len(e.data.subset))))

<<<<<<< HEAD
        # Check read memlets in interstate edges for candidates
        for e in nsdfg.sdfg.edges():
            for m in e.data.get_read_memlets(nsdfg.sdfg.arrays):
                # If more than one unique element detected, remove from candidates
                if m.data in in_candidates:
                    memlet, ns, indices = in_candidates[m.data]
                    # Try to find dimensions in which there is a mismatch and remove them from list
                    for i, (s1, s2) in enumerate(zip(m.subset, memlet.subset)):
                        if s1 != s2 and i in indices:
                            indices.remove(i)
                    if len(indices) == 0:
                        ignore.add(m.data)
                    in_candidates[m.data] = (memlet, ns, indices)
                    continue
                in_candidates[m.data] = (m, None, set(range(len(m.subset))))

=======
>>>>>>> 641e5e0c
        # Check in/out candidates
        for cand in in_candidates.keys() & out_candidates.keys():
            s1, nstate1, ind1 = in_candidates[cand]
            s2, nstate2, ind2 = out_candidates[cand]
            indices = ind1 & ind2
            if any(s1.subset[ind] != s2.subset[ind] for ind in indices):
                ignore.add(cand)
            in_candidates[cand] = (s1, nstate1, indices)
            out_candidates[cand] = (s2, nstate2, indices)

        # Ensure minimum elements of candidates do not begin with zero
        def _check_cand(candidates, outer_edges):
            for cname, (cand, nstate, indices) in candidates.items():
                if all(me == 0 for i, me in enumerate(cand.subset.min_element()) if i in indices):
                    ignore.add(cname)
                    continue

                # Ensure outer memlets begin with 0
                try:
                    outer_edge = next(iter(outer_edges(nsdfg, cname)))
                except StopIteration:  # Connector does not exist on this side
                    ignore.add(cname)
                    continue
                if any(me != 0 for i, me in enumerate(outer_edge.data.subset.min_element()) if i in indices):
                    ignore.add(cname)
                    continue

                # Check w.r.t. loops
                if len(nstate.ranges) > 0:
                    # Re-annotate loop ranges, in case someone changed them
                    # TODO: Move out of here!
                    for ns in nsdfg.sdfg.states():
                        ns.ranges = {}
                    from dace.sdfg.propagation import _annotate_loop_ranges
                    _annotate_loop_ranges(nsdfg.sdfg, [])

                    memlet = propagation.propagate_subset(
                        [cand], nsdfg.sdfg.arrays[cname], sorted(nstate.ranges.keys()),
                        subsets.Range([v.ndrange()[0] for _, v in sorted(nstate.ranges.items())]))
                    if all(me == 0 for i, me in enumerate(memlet.subset.min_element()) if i in indices):
                        ignore.add(cname)
                        continue

                    # Modify memlet to propagated one
                    candidates[cname] = (memlet, nstate, indices)
                else:
                    memlet = cand

                # If there are any symbols here that are not defined
                # in "defined_symbols"
                missing_symbols = (memlet.free_symbols - set(nsdfg.symbol_mapping.keys()))
                if missing_symbols:
                    ignore.add(cname)
                    continue

        _check_cand(in_candidates, state.in_edges_by_connector)
        _check_cand(out_candidates, state.out_edges_by_connector)

        # Return result, filtering out the states
        return ({k: (dc(v), ind)
                 for k, (v, _, ind) in in_candidates.items()
                 if k not in ignore}, {k: (dc(v), ind)
                                       for k, (v, _, ind) in out_candidates.items() if k not in ignore})

    def can_be_applied(self, graph: SDFGState, expr_index: int, sdfg: SDFG, permissive: bool = False):
        nsdfg = self.nsdfg
        ic, oc = RefineNestedAccess._candidates(graph, nsdfg)
        return (len(ic) + len(oc)) > 0

    def apply(self, state: SDFGState, sdfg: SDFG):
        nsdfg_node: nodes.NestedSDFG = self.nsdfg
        nsdfg: SDFG = nsdfg_node.sdfg
        torefine_in, torefine_out = RefineNestedAccess._candidates(state, nsdfg_node)

        refined = set()

        def _offset_refine(torefine: Dict[str, Tuple[Memlet, Set[int]]],
                           outer_edges: Callable[[nodes.NestedSDFG, str], Iterable[MultiConnectorEdge[Memlet]]]):
            # Offset memlets inside negatively by "refine", modify outer
            # memlets to be "refine"
            for aname, (refine, indices) in torefine.items():
                try:
                    outer_edge = next(iter(outer_edges(nsdfg_node, aname)))
                except StopIteration:
                    continue
                new_memlet = helpers.unsqueeze_memlet(refine, outer_edge.data)
                outer_edge.data.subset = subsets.Range([
                    ns if i in indices else os
                    for i, (os, ns) in enumerate(zip(outer_edge.data.subset, new_memlet.subset))
                ])
                if aname in refined:
                    continue
                # Refine internal memlets
                for nstate in nsdfg.nodes():
                    for e in nstate.edges():
                        if e.data.data == aname:
                            e.data.subset.offset(refine.subset, True, indices)
                # Refine accesses in interstate edges
                refiner = ASTRefiner(aname, refine.subset, nsdfg, indices)
                for isedge in nsdfg.edges():
                    for k, v in isedge.data.assignments.items():
                        vast = ast.parse(v)
                        refiner.visit(vast)
                        isedge.data.assignments[k] = astutils.unparse(vast)
                    if isedge.data.condition.language is dtypes.Language.Python:
                        for i, stmt in enumerate(isedge.data.condition.code):
                            isedge.data.condition.code[i] = refiner.visit(stmt)
                    else:
                        raise NotImplementedError
                refined.add(aname)

        # Proceed symmetrically on incoming and outgoing edges
        _offset_refine(torefine_in, state.in_edges_by_connector)
        _offset_refine(torefine_out, state.out_edges_by_connector)

        # Propagate the State Memlets
        propagation.propagate_memlets_state(sdfg, state)


@make_properties
class NestSDFG(transformation.MultiStateTransformation):
    """ Implements SDFG Nesting, taking an SDFG as an input and creating a
        nested SDFG node from it. """

    promote_global_trans = Property(dtype=bool, default=False, desc="Promotes transients to be allocated once")

    @staticmethod
    def annotates_memlets():
        return True

    @classmethod
    def expressions(cls):
        # Matches anything
        return [nx.DiGraph()]

    def can_be_applied(self, graph, expr_index, sdfg, permissive=False):
        return True

    def apply(self, _, sdfg: SDFG) -> nodes.NestedSDFG:
        outer_sdfg = sdfg
        nested_sdfg = dc(sdfg)

        outer_sdfg.arrays.clear()
        outer_sdfg.remove_nodes_from(outer_sdfg.nodes())

        inputs = {}
        outputs = {}
        transients = {}

        for state in nested_sdfg.nodes():
            #  Input and output nodes are added as input and output nodes of the nested SDFG
            for node in state.nodes():
                if (isinstance(node, nodes.AccessNode) and not node.desc(nested_sdfg).transient):
                    if (state.out_degree(node) > 0):  # input node
                        arrname = node.data
                        arrname_nested = f"__{arrname}_in"
                        if arrname not in inputs:
                            arrobj = nested_sdfg.arrays[arrname]
                            outer_sdfg.arrays[arrname] = dc(arrobj)
                            nested_sdfg.arrays[arrname_nested] = dc(arrobj)
                            inputs[arrname] = arrname_nested
                        node_data_name = arrname_nested
                    if (state.in_degree(node) > 0):  # output node
                        arrname = node.data
                        arrname_nested = f"__{arrname}_out"
                        if arrname not in outputs:
                            arrobj = nested_sdfg.arrays[arrname]
                            if arrname not in inputs:
                                outer_sdfg.arrays[arrname] = dc(arrobj)
                            nested_sdfg.arrays[arrname_nested] = dc(arrobj)
                            outputs[arrname] = arrname_nested
                        node_data_name = arrname_nested
                    node.data = node_data_name

            if self.promote_global_trans:
                scope_dict = state.scope_dict()
                for node in state.nodes():
                    if (isinstance(node, nodes.AccessNode) and node.desc(nested_sdfg).transient
                            and not isinstance(node.desc(nested_sdfg), data.View)):
                        nodedesc = node.desc(nested_sdfg)

                        # If this transient has a symbolic shape, and if any symbol is in in the "ranges"
                        # of the state then substitute it with its max value (if it can be inferred).
                        # This is useful for the cases where the transient comes from a slice operation
                        # (e.g. array[:i] or array[i:]), and we are on devices such as FPGAs that do not
                        # support dynamic memory allocation.

                        propagation.propagate_states(nested_sdfg)
                        overapprox_shape = []
                        if not isinstance(nodedesc, data.Scalar) and state.ranges:
                            for sz in nodedesc.shape:
                                newsz = sz

                                if symbolic.issymbolic(sz):
                                    for s in newsz.free_symbols:

                                        replacement_limit_value = None
                                        to_solve_limit_value = copy.deepcopy(s)
                                        replacement_initial_value = None

                                        to_solve_initial_value = copy.deepcopy(s)

                                        # We should detect the maximal size, therefore we consider the
                                        # state ranges, by looking both at the initial and the final value

                                        # Range Limit value
                                        while str(to_solve_limit_value) in state.ranges.keys():
                                            replacement_limit_value = state.ranges[str(to_solve_limit_value)][0][1] + 1

                                            to_solve_limit_value = replacement_limit_value

                                        # Range Initial value
                                        while str(to_solve_initial_value) in state.ranges.keys():
                                            replacement_initial_value = state.ranges[str(to_solve_initial_value)][0][0]
                                            to_solve_initial_value = replacement_initial_value

                                        if replacement_initial_value is not None and replacement_limit_value is not None:
                                            # We compute the shape by considering both the range initial and limit value

                                            # Note: here we are lenient. We can't evaluate the maximum of the two,
                                            # since we don't know the value of symbols, therefore we only take the one
                                            # that is positive

                                            newsz_limit = newsz.subs({s: replacement_limit_value})
                                            newsz_initial = newsz.subs({s: replacement_initial_value})

                                            if newsz_limit.is_negative or newsz_limit.is_zero:
                                                if newsz_initial.is_negative and newsz_initial.is_zero:
                                                    raise ValueError(
                                                        f"Can not over-approximate shape for transient{node.data}")
                                                newsz = newsz_initial
                                            else:
                                                newsz = newsz_limit
                                overapprox_shape.append(newsz)
                            nodedesc.shape = overapprox_shape
                            nodedesc.total_size = reduce(operator.mul, nodedesc.shape, 1)

                        arrname = node.data
                        if not scope_dict[node]:
                            arrname_nested = f"__{arrname}_out"
                            node.data = arrname_nested
                            if arrname not in transients:
                                arrobj = nested_sdfg.arrays[arrname]
                                outer_sdfg.arrays[arrname] = dc(arrobj)
                                nested_sdfg.arrays[arrname_nested] = arrobj
                                transients[arrname] = arrname_nested
                            if state.out_degree(node) > 0:
                                inputs[arrname] = arrname_nested
                            if state.in_degree(node) > 0:
                                outputs[arrname] = arrname_nested

        # Catch data containers that we didn't find on any access nodes, and add
        # them as inputs. This can happen when a scalar input is used on an
        # interstate edge, and thus doesn't appear in the dataflow.
        nested_data = set(itertools.chain(inputs.values(), outputs.values(), transients.values()))
        for arrname, desc in list(nested_sdfg.arrays.items()):
            if not desc.transient and arrname not in nested_data:
                arrname_nested = f"__{arrname}_in"
                outer_sdfg.arrays[arrname] = dc(desc)
                nested_sdfg.arrays[arrname_nested] = desc
                inputs[arrname] = arrname_nested

        # Purge the old descriptors
        for name in set(itertools.chain(inputs, outputs, transients)):
            del nested_sdfg.arrays[name]

        for newarrname in transients.values():
            nested_sdfg.arrays[newarrname].transient = False

        # Update memlets
        for state in nested_sdfg.nodes():
            for _, edge in enumerate(state.edges()):
                _, _, _, _, mem = edge
                src = state.memlet_path(edge)[0].src
                dst = state.memlet_path(edge)[-1].dst
                if isinstance(src, nodes.AccessNode):
                    if (mem.data in inputs.keys() and src.data == inputs[mem.data]):
                        mem.data = inputs[mem.data]
                    elif (mem.data in outputs.keys()
                          and (src.data == outputs[mem.data] or
                               (isinstance(dst, nodes.AccessNode) and dst.data == outputs[mem.data]))):
                        mem.data = outputs[mem.data]
                elif (isinstance(dst, nodes.AccessNode) and mem.data in outputs.keys()
                      and dst.data == outputs[mem.data]):
                    mem.data = outputs[mem.data]
        outer_state = outer_sdfg.add_state(outer_sdfg.label)

        # Clean up any remaining mentions of input/output nodes in the nested SDFG
        for before, after in inputs.items():
            nested_sdfg.replace(before, after)

        for before, after in outputs.items():
            nested_sdfg.replace(before, after)

        # Remove from the parent SDFG the symbols that are defined in the nested one
        defined_syms = set()

        for name, desc in nested_sdfg.arrays.items():
            defined_syms.add(name)

        for e in nested_sdfg.edges():
            defined_syms |= set(e.data.new_symbols(sdfg, {}).keys())

        defined_syms |= set(nested_sdfg.constants.keys())

        for s in defined_syms:
            type = outer_sdfg.symbols.pop(s, None)
            if type is not None:
                # update or add the symbol in the nested sdfg
                nested_sdfg.symbols[s] = type

        # Add the nested SDFG to the parent state and connect it
        nested_node = outer_state.add_nested_sdfg(nested_sdfg, outer_sdfg, set(inputs.values()), set(outputs.values()))

        for key, val in inputs.items():
            arrnode = outer_state.add_read(key)
            outer_state.add_edge(arrnode, None, nested_node, val,
                                 memlet.Memlet.from_array(key, arrnode.desc(outer_sdfg)))
        for key, val in outputs.items():
            arrnode = outer_state.add_write(key)
            outer_state.add_edge(nested_node, val, arrnode, None,
                                 memlet.Memlet.from_array(key, arrnode.desc(outer_sdfg)))

        return nested_node<|MERGE_RESOLUTION|>--- conflicted
+++ resolved
@@ -956,7 +956,6 @@
                         continue
                     in_candidates[e.data.data] = (e.data, nstate, set(range(len(e.data.subset))))
 
-<<<<<<< HEAD
         # Check read memlets in interstate edges for candidates
         for e in nsdfg.sdfg.edges():
             for m in e.data.get_read_memlets(nsdfg.sdfg.arrays):
@@ -973,8 +972,6 @@
                     continue
                 in_candidates[m.data] = (m, None, set(range(len(m.subset))))
 
-=======
->>>>>>> 641e5e0c
         # Check in/out candidates
         for cand in in_candidates.keys() & out_candidates.keys():
             s1, nstate1, ind1 = in_candidates[cand]
