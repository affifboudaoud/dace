--- conflicted
+++ resolved
@@ -96,11 +96,7 @@
         fpga_data = {}
 
         # Input nodes may also be nodes with WCR memlets
-<<<<<<< HEAD
-        # We have to recur across nested SDFGs
-=======
         # We have to recur across nested SDFGs to dinf them
->>>>>>> 59be648b
         wcr_input_nodes = set()
         stack = []
 
@@ -137,9 +133,6 @@
                     # Only transfer array nodes
                     # TODO: handle streams
                     continue
-
-                # here I have problem in dealing with hist_out
-                # we don't know that it's real name is hist
 
                 array = node.desc(sdfg)
                 if node.data in fpga_data:
