# Copyright 2019-2023 ETH Zurich and the DaCe authors. All rights reserved.
from copy import deepcopy as dc
from dace import dtypes, memlet as mm, properties, data as dt
from dace.symbolic import symstr, equal
import dace.library
import dace.properties
from dace.frontend.common import op_repository as oprepo
import dace.sdfg.nodes
from dace.transformation.transformation import ExpandTransformation
from dace.libraries.blas.blas_helpers import (to_blastype, get_gemm_opts, check_access, dtype_to_cudadatatype,
                                              to_cublas_computetype)
from dace.libraries.blas.nodes.matmul import (_get_matmul_operands, _get_batchmm_opts, _get_codegen_gemm_opts)
from .. import environments
import warnings


@dace.library.expansion
class ExpandBatchedMatMulPure(ExpandTransformation):

    environments = []

    @staticmethod
    def make_sdfg(node, parent_state, parent_sdfg):
        # Get metadata from parent SDFG
        ((edge_a, outer_array_a, shape_a, strides_a, _, _), (edge_b, outer_array_b, shape_b, strides_b, _, _),
         cdata) = _get_matmul_operands(node, parent_state, parent_sdfg)
        outedge = parent_state.out_edges(node)[0]
        cdesc = parent_sdfg.arrays[outedge.data.data]
        bopt = _get_batchmm_opts(shape_a, strides_a, shape_b, strides_b, cdesc.shape, cdesc.strides)

        res = equal(shape_a[-1], shape_b[-2])
        if res is None:
            warnings.warn(f"First matrix columns {shape_a[-1]} may not match second matrix rows {shape_b[-2]}",
                          UserWarning)
        elif not res:
            raise SyntaxError("Matrix sizes must match")
        if bopt:
            shape_c = (bopt['b'], shape_a[-2], shape_b[-1])
        else:
            shape_c = (shape_a[-2], shape_b[-1])

        dtype_a = outer_array_a.dtype.type
        dtype_b = outer_array_b.dtype.type
        dtype_c = cdesc.dtype.type

        if outer_array_a.storage != outer_array_b.storage:
            raise ValueError("Input matrices must have same storage")
        storage = outer_array_a.storage

        # Create replacement SDFG
        sdfg = dace.SDFG(node.label + "_sdfg")

        _, array_a = sdfg.add_array("_a", shape_a, dtype_a, strides=strides_a, storage=storage)
        _, array_b = sdfg.add_array("_b", shape_b, dtype_b, strides=strides_b, storage=storage)
        _, array_c = sdfg.add_array("_c", shape_c, dtype_c, strides=cdata[-3], storage=storage)

        # Add an initialization state
        init_state = sdfg.add_state()
        init_state.add_mapped_tasklet(
            'batched_matmul_init', {
                '_o%d' % i: '0:%s' % symstr(d)
                for i, d in enumerate(shape_c)
            }, {},
            'out = 0', {'out': dace.Memlet.simple('_c', ','.join(['_o%d' % i for i in range(len(shape_c))]))},
            external_edges=True)

        state = sdfg.add_state_after(init_state, node.label + "_state")

        state.add_mapped_tasklet(
            '_BatchedBatchedMatMult_', {
                '__i%d' % i: '0:%s' % s
                for i, s in enumerate([bopt['b'], array_a.shape[-2], array_b.shape[-1], array_a.shape[-1]])
            }, {
                '__a': dace.Memlet.simple("_a", ('__i1, __i3' if len(array_a.shape) == 2 else '__i0, __i1, __i3')),
                '__b': dace.Memlet.simple("_b", ('__i3, __i2' if len(array_b.shape) == 2 else '__i0, __i3, __i2'))
            },
            '__c = __a * __b', {'__c': dace.Memlet.simple("_c", '__i0, __i1, __i2', wcr_str='lambda x, y: x + y')},
            external_edges=True)

        return sdfg

    @staticmethod
    def expansion(node, state, sdfg):
        node.validate(sdfg, state)
        return ExpandBatchedMatMulPure.make_sdfg(node, state, sdfg)


@dace.library.expansion
class ExpandBatchedMatMulMKL(ExpandTransformation):

    environments = [environments.intel_mkl.IntelMKL]

    @staticmethod
    def expansion(node, state, sdfg):
        node.validate(sdfg, state)
<<<<<<< HEAD
        (_, adesc, ashape, astrides, _, _), (_, bdesc, bshape, bstrides, _, _), _ = _get_matmul_operands(node, state, sdfg)
=======
        (_, adesc, ashape, astrides, _, _), (_, bdesc, bshape, bstrides, _,
                                             _), _ = _get_matmul_operands(node, state, sdfg)
>>>>>>> aabbe482
        cdesc: dt.Array = sdfg.arrays[state.out_edges(node)[0].data.data]
        check_access(dtypes.ScheduleType.CPU_Multicore, adesc, bdesc, cdesc)
        dtype = cdesc.dtype.base_type
        func = to_blastype(dtype.type).lower() + 'gemm'
        if dtype == dace.float32:
            alpha = "1.0f"
            beta = "0.0f"
            prefix = "s"
        elif dtype == dace.float64:
            alpha = "1.0"
            beta = "0.0"
            prefix = "d"
        elif dtype == dace.complex64:
            alpha = "dace::blas::BlasConstants::Get().Complex64Pone()"
            beta = "dace::blas::BlasConstants::Get().Complex64Zero()"
            prefix = "c"
        elif dtype == dace.complex128:
            alpha = "dace::blas::BlasConstants::Get().Complex128Pone()"
            beta = "dace::blas::BlasConstants::Get().Complex128Zero()"
            prefix = "z"
        else:
            raise ValueError("Unsupported type for BLAS dot product: " + str(dtype))
        opt = _get_codegen_gemm_opts(node, state, sdfg, adesc, bdesc, cdesc, alpha, beta, cdesc.dtype.ctype, func)

        opt['prefix'] = prefix
        opt['dtype'] = cdesc.dtype.ctype

        code = '''
        const MKL_INT group_count = 1;
        MKL_INT group_sizes[group_count] = {{ {BATCH} }};
        MKL_INT m_array[group_count] = {{ {M} }};
        MKL_INT n_array[group_count] = {{ {N} }};
        MKL_INT k_array[group_count] = {{ {K} }};
        char transa[group_count] = {{ '{ta}' }};
        char transb[group_count] = {{ '{tb}' }};
        {dtype} alpha_array[group_count] = {{ {alpha} }};
        {dtype} beta_array[group_count] = {{ {beta} }};
        MKL_INT lda_array[group_count] = {{ {lda} }};
        MKL_INT ldb_array[group_count] = {{ {ldb} }};
        MKL_INT ldc_array[group_count] = {{ {ldc} }};

        const {dtype}** A = new const {dtype}*[{BATCH}];
        const {dtype}** B = new const {dtype}*[{BATCH}];
        {dtype}** C = new {dtype}*[{BATCH}];
        for (int __ib = 0; __ib < {BATCH}; __ib++) {{
            A[__ib] = (({dtype}*){x}) + __ib*{stride_a};
            B[__ib] = (({dtype}*){y}) + __ib*{stride_b};
            C[__ib] = (({dtype}*)_c) + __ib*{stride_c};
        }}

        {prefix}gemm_batch(transa, transb, m_array, n_array, k_array, alpha_array, A, lda_array, B, ldb_array, beta_array, C, ldc_array, &group_count, group_sizes);'''.format_map(
            opt)

        tasklet = dace.sdfg.nodes.Tasklet(node.name,
                                          node.in_connectors,
                                          node.out_connectors,
                                          code,
                                          language=dace.dtypes.Language.CPP)
        return tasklet


@dace.library.expansion
class ExpandBatchedMatMulOpenBLAS(ExpandTransformation):
    environments = [environments.openblas.OpenBLAS]

    @staticmethod
    def expansion(node, state, sdfg):
        node.validate(sdfg, state)
<<<<<<< HEAD
        (_, adesc, ashape, astrides, _, _), (_, bdesc, bshape, bstrides, _, _), _ = _get_matmul_operands(node, state, sdfg)
=======
        (_, adesc, ashape, astrides, _, _), (_, bdesc, bshape, bstrides, _,
                                             _), _ = _get_matmul_operands(node, state, sdfg)
>>>>>>> aabbe482
        cdesc = sdfg.arrays[state.out_edges(node)[0].data.data]
        check_access(dtypes.ScheduleType.CPU_Multicore, adesc, bdesc, cdesc)
        dtype = cdesc.dtype.base_type
        func = to_blastype(dtype.type).lower() + 'gemm'
        if dtype == dace.float32:
            alpha = "1.0f"
            beta = "0.0f"
        elif dtype == dace.float64:
            alpha = "1.0"
            beta = "0.0"
        elif dtype == dace.complex64:
            alpha = "dace::blas::BlasConstants::Get().Complex64Pone()"
            beta = "dace::blas::BlasConstants::Get().Complex64Zero()"
        elif dtype == dace.complex128:
            alpha = "dace::blas::BlasConstants::Get().Complex128Pone()"
            beta = "dace::blas::BlasConstants::Get().Complex128Zero()"
        else:
            raise ValueError("Unsupported type for BLAS dot product: " + str(dtype))
        opt = _get_codegen_gemm_opts(node, state, sdfg, adesc, bdesc, cdesc, alpha, beta, cdesc.dtype.ctype, func)

        # Adaptations for MKL/BLAS API
        opt['ta'] = 'CblasNoTrans' if opt['ta'] == 'N' else 'CblasTrans'
        opt['tb'] = 'CblasNoTrans' if opt['tb'] == 'N' else 'CblasTrans'

        code = '''
        for (int __ib = 0; __ib < {BATCH}; ++__ib) {{
            cblas_{func}(CblasColMajor, {ta}, {tb}, {M}, {N}, {K}, {alpha},
                         (({dtype}*){x}) + __ib*{stride_a}, {lda},
                         (({dtype}*){y}) + __ib*{stride_b}, {ldb},
                         {beta},
                         (({dtype}*)_c) + __ib*{stride_c}, {ldc});
        }}'''.format_map(opt)

        tasklet = dace.sdfg.nodes.Tasklet(node.name,
                                          node.in_connectors,
                                          node.out_connectors,
                                          code,
                                          language=dace.dtypes.Language.CPP)
        return tasklet


@dace.library.expansion
class ExpandBatchedMatMulCuBLAS(ExpandTransformation):

    environments = [environments.cublas.cuBLAS]

    @staticmethod
    def expansion(node, state, sdfg):
        node.validate(sdfg, state)

        # Find inputs and output
        adesc, bdesc, cdesc = None, None, None
        for e in state.in_edges(node):
            if e.dst_conn == '_a':
                anode = state.memlet_path(e)[0].src
                if isinstance(anode, dace.sdfg.nodes.AccessNode):
                    adesc: dt.Array = sdfg.arrays[anode.data]
            elif e.dst_conn == '_b':
                bnode = state.memlet_path(e)[0].src
                if isinstance(bnode, dace.sdfg.nodes.AccessNode):
                    bdesc: dt.Array = sdfg.arrays[bnode.data]
        for e in state.out_edges(node):
            if e.src_conn == '_c':
                cnode = state.memlet_path(e)[-1].dst
                if isinstance(cnode, dace.sdfg.nodes.AccessNode):
                    cdesc: dt.Array = sdfg.arrays[cnode.data]
        if not adesc or not bdesc or not cdesc:
            raise ValueError('Unsupported input/output arrays')

        needs_copy = any(desc.storage not in (dace.StorageType.GPU_Global, dace.StorageType.CPU_Pinned)
                         for desc in (adesc, bdesc, cdesc))

        dtype = cdesc.dtype.base_type
        func = '%sgemm' % to_blastype(dtype.type)
        if dtype == dace.float16:
            cdtype = '__half'
            factort = 'Half'
        elif dtype == dace.float32:
            cdtype = 'float'
            factort = 'Float'
        elif dtype == dace.float64:
            cdtype = 'double'
            factort = 'Double'
        elif dtype == dace.complex64:
            cdtype = 'cuComplex'
            factort = 'Complex64'
        elif dtype == dace.complex128:
            cdtype = 'cuDoubleComplex'
            factort = 'Complex128'
        else:
            raise ValueError("Unsupported type: " + str(dtype))

        call_prefix = environments.cublas.cuBLAS.handle_setup_code(node)
        call_suffix = ''
        # Handle alpha / beta
        constants = {
            1.0: f"__state->cublas_handle.Constants(__dace_cuda_device).{factort}Pone()",
            0.0: f"__state->cublas_handle.Constants(__dace_cuda_device).{factort}Zero()",
        }
        if node.alpha not in constants:
            # Deal with complex input constants
            if isinstance(node.alpha, complex):
                alpha = f'{dtype.ctype}({node.alpha.real}, {node.alpha.imag})'
            else:
                alpha = f'{dtype.ctype}({node.alpha})'

            # Set pointer mode to host
            call_prefix += f'''cublasSetPointerMode(__dace_cublas_handle, CUBLAS_POINTER_MODE_HOST);
                {dtype.ctype} alpha = {alpha};
                {dtype.ctype} beta = 0;
                '''
            call_suffix += '''
    cublasSetPointerMode(__dace_cublas_handle, CUBLAS_POINTER_MODE_DEVICE);
                '''
            beta = f'({cdtype} *)&beta'
            alpha = f'({cdtype} *)&alpha'
        else:
            alpha = constants[node.alpha]
            beta = "__state->cublas_handle.Constants(__dace_cuda_device).%sZero()" % factort

        # Set up options for code formatting
        opt = _get_codegen_gemm_opts(node, state, sdfg, adesc, bdesc, cdesc, alpha, beta, cdtype, func)
        opt['array_prefix'] = '_' if needs_copy else ''

        # Matrix multiplication
        if (node.compute_type is None and node.accumulator_type is None and node.algorithm is None):
            call = '''cublas{func}StridedBatched(__dace_cublas_handle,
                CUBLAS_OP_{ta}, CUBLAS_OP_{tb},
                {M}, {N}, {K},
                {alpha},
                ({dtype}*){array_prefix}{x}, {lda}, {stride_a},
                ({dtype}*){array_prefix}{y}, {ldb}, {stride_b},
                {beta},
                ({dtype}*){array_prefix}_c, {ldc}, {stride_c},
                {BATCH});'''.format_map(opt)
        else:
            if node.compute_type is not None:
                acctype = node.compute_type
            elif node.accumulator_type is not None:
                acc_dtype: dtypes.typeclass = node.accumulator_type
                acctype = f'CUBLAS_COMPUTE_{to_cublas_computetype(acc_dtype)}'
            else:
                acctype = f'CUBLAS_COMPUTE_{to_cublas_computetype(dtype)}'

            algorithm = 'CUBLAS_GEMM_DEFAULT_TENSOR_OP'
            if node.algorithm is not None:
                algorithm = node.algorithm

            call = f'''
            cublasGemmStridedBatchedEx(__dace_cublas_handle,
                CUBLAS_OP_{opt['ta']}, CUBLAS_OP_{opt['tb']},
                {opt['M']}, {opt['N']}, {opt['K']},
                {alpha},
                {opt['array_prefix']}{opt['x']},
                {dtype_to_cudadatatype(opt['xdtype'])},
                {opt['lda']}, {opt['stride_a']},
                {opt['array_prefix']}{opt['y']},
                {dtype_to_cudadatatype(opt['ydtype'])},
                {opt['ldb']}, {opt['stride_b']},
                {beta},
                {opt['array_prefix']}_c,
                {dtype_to_cudadatatype(opt['cdtype'])},
                {opt['ldc']}, {opt['stride_c']},
                {opt['BATCH']},
                {acctype}, {algorithm});
            '''

        code = call_prefix + call + call_suffix
        tasklet = dace.sdfg.nodes.Tasklet(node.name,
                                          node.in_connectors,
                                          node.out_connectors,
                                          code,
                                          language=dace.dtypes.Language.CPP)

        # If buffers are not on the GPU, copy them
        if needs_copy:
            nsdfg = dace.SDFG('nested_batched_matmul')
            tasklet = dace.sdfg.nodes.Tasklet(node.name, {
                '__a': dtypes.pointer(adesc.dtype),
                '__b': dtypes.pointer(bdesc.dtype)
            }, {'__c': dtypes.pointer(cdesc.dtype)},
                                              code,
                                              language=dace.dtypes.Language.CPP)

            for name, desc in [('_a', adesc), ('_b', bdesc), ('_c', cdesc)]:
                if isinstance(desc, dt.View):
                    dcopy = desc.as_array()
                else:
                    dcopy = dc(desc)
                dcopy.transient = False
                dcopy.lifetime = dtypes.AllocationLifetime.Scope
                dcopy_gpu = dc(dcopy)
                nsdfg.add_datadesc(name, dcopy)
                dcopy_gpu.transient = True
                dcopy_gpu.storage = dace.StorageType.GPU_Global
                nsdfg.add_datadesc(name + '_gpu', dcopy_gpu)
            nstate = nsdfg.add_state()
            a = nstate.add_read('_a')
            ga = nstate.add_access('_a_gpu')
            b = nstate.add_read('_b')
            gb = nstate.add_access('_b_gpu')
            c = nstate.add_write('_c')
            gc = nstate.add_access('_c_gpu')
            nstate.add_node(tasklet)
            nstate.add_nedge(a, ga, dace.Memlet.from_array('_a', adesc))
            nstate.add_nedge(b, gb, dace.Memlet.from_array('_b', bdesc))
            nstate.add_edge(ga, None, tasklet, '__a', dace.Memlet.from_array('_a_gpu', adesc))
            nstate.add_edge(gb, None, tasklet, '__b', dace.Memlet.from_array('_b_gpu', bdesc))
            nstate.add_edge(tasklet, '__c', gc, None, dace.Memlet.from_array('_c_gpu', cdesc))
            nstate.add_nedge(gc, c, dace.Memlet.from_array('_c', cdesc))

            return nsdfg
        # End of copy to GPU

        return tasklet


@dace.library.node
class BatchedMatMul(dace.sdfg.nodes.LibraryNode):

    # Global properties
    implementations = {
        "pure": ExpandBatchedMatMulPure,
        "MKL": ExpandBatchedMatMulMKL,
        "OpenBLAS": ExpandBatchedMatMulOpenBLAS,
        "cuBLAS": ExpandBatchedMatMulCuBLAS
    }
    transA = properties.Property(dtype=bool, desc="Whether to transpose A before multiplying")
    transB = properties.Property(dtype=bool, desc="Whether to transpose B before multiplying")
    alpha = properties.Property(allow_none=False,
                                default=1,
                                desc="A scalar which will be multiplied with A @ B before adding C")
    beta = properties.Property(allow_none=False,
                               default=0,
                               desc="A scalar which will be multiplied with C before adding C")
    algorithm = properties.Property(dtype=str,
                                    allow_none=True,
                                    default=None,
                                    desc="If applicable, chooses the vendor-provided implementation "
                                    "(algorithm) for the multiplication")
    accumulator_type = properties.TypeClassProperty(
        default=None,
        choices=dtypes.Typeclasses,
        allow_none=True,
        desc="Accumulator or intermediate storage type used in multiplication")
    compute_type = properties.Property(default=None,
                                       dtype=str,
                                       allow_none=True,
                                       desc="If applicable, overrides computation type (CUBLAS-specific, see "
                                       "``cublasComputeType_t``)")

    default_implementation = None

    def __init__(self, name, location=None):
        super().__init__(name, location=location, inputs={'_a', '_b'}, outputs={'_c'})

    def validate(self, sdfg, state):
        in_edges = state.in_edges(self)
        if len(in_edges) != 2:
            raise ValueError("Expected exactly two inputs to batched matrix-matrix product")
        for _, _, _, dst_conn, memlet in state.in_edges(self):
            if dst_conn == '_a':
                subset = dc(memlet.subset)
                subset.squeeze()
                size0 = subset.size()
            if dst_conn == '_b':
                subset = dc(memlet.subset)
                subset.squeeze()
                size1 = subset.size()
        out_edges = state.out_edges(self)
        if len(out_edges) != 1:
            raise ValueError("Expected exactly one output from "
                             "batched matrix-matrix product")
        out_memlet = out_edges[0].data
        # Function is symmetric, edge order does not matter
        if len(size0) not in [2, 3]:
            raise ValueError("Batched matrix-matrix product only supported on matrices")
        if len(size1) != 3:
            raise ValueError("Batched matrix-matrix product only supported on matrices")
        res = equal(size0[-1], size1[-2])
        if res is None:
            warnings.warn(
                f'First tensor\'s last mode {size0[-1]} and second tensor\'s second-last mode {size1[-2]} '
                f'may not match', UserWarning)
        elif not res:
            raise ValueError("Inputs to matrix-matrix product must agree in the k-dimension")
        if len(out_memlet.subset) != 3:
            raise ValueError("batched matrix-matrix product only supported on matrices")


# Numpy replacement
@oprepo.replaces('dace.libraries.blas.bmm')
def bmmnode(pv, sdfg: dace.SDFG, state: dace.SDFGState, A, B, C, alpha=1, beta=0, trans_a=False, trans_b=False):
    # Add nodes
    A_in, B_in = (state.add_read(name) for name in (A, B))
    C_out = state.add_write(C)

    libnode = BatchedMatMul('bmm')
    libnode.alpha = alpha
    libnode.beta = beta
    libnode.transA = trans_a
    libnode.transB = trans_b
    state.add_node(libnode)

    # Connect nodes
    state.add_edge(A_in, None, libnode, '_a', mm.Memlet(A))
    state.add_edge(B_in, None, libnode, '_b', mm.Memlet(B))
    state.add_edge(libnode, '_c', C_out, None, mm.Memlet(C))

    return []<|MERGE_RESOLUTION|>--- conflicted
+++ resolved
@@ -93,12 +93,8 @@
     @staticmethod
     def expansion(node, state, sdfg):
         node.validate(sdfg, state)
-<<<<<<< HEAD
-        (_, adesc, ashape, astrides, _, _), (_, bdesc, bshape, bstrides, _, _), _ = _get_matmul_operands(node, state, sdfg)
-=======
         (_, adesc, ashape, astrides, _, _), (_, bdesc, bshape, bstrides, _,
                                              _), _ = _get_matmul_operands(node, state, sdfg)
->>>>>>> aabbe482
         cdesc: dt.Array = sdfg.arrays[state.out_edges(node)[0].data.data]
         check_access(dtypes.ScheduleType.CPU_Multicore, adesc, bdesc, cdesc)
         dtype = cdesc.dtype.base_type
@@ -167,12 +163,8 @@
     @staticmethod
     def expansion(node, state, sdfg):
         node.validate(sdfg, state)
-<<<<<<< HEAD
-        (_, adesc, ashape, astrides, _, _), (_, bdesc, bshape, bstrides, _, _), _ = _get_matmul_operands(node, state, sdfg)
-=======
         (_, adesc, ashape, astrides, _, _), (_, bdesc, bshape, bstrides, _,
                                              _), _ = _get_matmul_operands(node, state, sdfg)
->>>>>>> aabbe482
         cdesc = sdfg.arrays[state.out_edges(node)[0].data.data]
         check_access(dtypes.ScheduleType.CPU_Multicore, adesc, bdesc, cdesc)
         dtype = cdesc.dtype.base_type
