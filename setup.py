# Copyright 2019-2021 ETH Zurich and the DaCe authors. All rights reserved.
import glob
import os
import shutil
import subprocess

from setuptools import find_packages, setup

# Find runtime and external library files by obtaining the module path and
# trimming the absolute path of the resulting files.
dace_path = os.path.dirname(os.path.abspath(__file__)) + '/dace/'
runtime_files = [f[len(dace_path):] for f in glob.glob(dace_path + 'runtime/include/**/*', recursive=True)]
library_files = [f[len(dace_path):] for f in glob.glob(dace_path + 'libraries/**/include/**/*', recursive=True)]
cmake_files = [f[len(dace_path):] for f in glob.glob(dace_path + 'codegen/**/*.cmake', recursive=True)]
viewer_files = [
    f[len(dace_path):] for f in (glob.glob(dace_path + 'viewer/webclient/dist/*.js', recursive=True) +
                                 glob.glob(dace_path + 'viewer/webclient/external_libs/**/*', recursive=True) +
                                 glob.glob(dace_path + 'viewer/webclient/*.css', recursive=True) +
                                 glob.glob(dace_path + 'viewer/webclient/*.html', recursive=True) +
                                 glob.glob(dace_path + 'viewer/templates/**/*', recursive=True) +
                                 glob.glob(dace_path + 'viewer/**/LICENSE', recursive=True))
]
cub_files = [f[len(dace_path):] for f in glob.glob(dace_path + 'external/cub/cub/**/*', recursive=True)
             ] + [dace_path + 'external/cub/LICENSE.TXT']
hlslib_files = [f[len(dace_path):] for f in glob.glob(dace_path + 'external/hlslib/cmake/**/*', recursive=True)] + [
    f[len(dace_path):] for f in glob.glob(dace_path + 'external/hlslib/include/**/*', recursive=True)
] + [dace_path + 'external/hlslib/LICENSE.md']
rtllib_files = [f[len(dace_path):] for f in glob.glob(dace_path + 'external/rtllib/cmake/**/*', recursive=True)] + [
    f[len(dace_path):] for f in glob.glob(dace_path + 'external/rtllib/templates/**/*', recursive=True)
]

# See if CMake is available and if not, install as a dependency
cmake_requires = ['scikit-build', 'cmake']
try:
    cmake_path = shutil.which('cmake')
    if cmake_path:
        # CMake is available, check version
        output = subprocess.check_output([cmake_path, '--version']).decode('utf-8')
        cmake_version = tuple(int(t) for t in output.splitlines()[0].split(' ')[-1].split('.'))
        # If version meets minimum requirements, CMake is not necessary
        if cmake_version >= (3, 17):
            cmake_requires = []
except (subprocess.CalledProcessError, OSError, IndexError, ValueError):
    # Any failure in getting the CMake version counts as "not found"
    pass

with open("README.md", "r") as fp:
    long_description = fp.read()

with open(os.path.join(dace_path, "version.py"), "r") as fp:
    version = fp.read().strip().split(' ')[-1][1:-1]

setup(name='dace',
      version=version,
      url='https://github.com/spcl/dace',
      author='SPCL @ ETH Zurich',
      author_email='talbn@inf.ethz.ch',
      description='Data-Centric Parallel Programming Framework',
      long_description=long_description,
      long_description_content_type='text/markdown',
      classifiers=[
          "Programming Language :: Python :: 3",
          "License :: OSI Approved :: BSD License",
          "Operating System :: OS Independent",
      ],
      python_requires='>=3.9, <3.14',
      packages=find_packages(exclude=["*.tests", "*.tests.*", "tests.*", "tests"]),
      package_data={
          '': [
              '*.yml', 'codegen/CMakeLists.txt', 'codegen/tools/*.cpp', 'external/moodycamel/*.h',
              'external/moodycamel/LICENSE.md', 'codegen/Xilinx_HLS.tcl.in'
          ] + runtime_files + cub_files + viewer_files + hlslib_files + library_files + rtllib_files + cmake_files
      },
      include_package_data=True,
      install_requires=[
<<<<<<< HEAD
          'numpy == 1.23.1', 'networkx >= 2.5', 'astunparse', 'sympy >= 1.9', 'pyyaml', 'ply',
=======
          'numpy', 'networkx >= 2.5', 'astunparse', 'sympy >= 1.9', 'pyyaml', 'ply',
>>>>>>> a0304c5e
          'fparser >= 0.1.3', 'aenum >= 3.1', 'dataclasses; python_version < "3.7"', 'dill',
          'pyreadline;platform_system=="Windows"', 'typing-compat; python_version < "3.8"', 'packaging',
          'onnx == 1.7.0', 'torch == 1.8.1', 'onnx-simplifier == 0.3.10', 'protobuf == 3.19',
      ] + cmake_requires,
      extras_require={
          'testing': ['coverage', 'pytest-cov', 'scipy', 'absl-py', 'opt_einsum', 'pymlir', 'click', 'ipykernel', 'nbconvert'],
          'docs': ['jinja2<3.2.0', 'sphinx-autodoc-typehints', 'sphinx-rtd-theme>=0.5.1']
      },
      entry_points={
          'console_scripts': [
              'dacelab = dace.cli.dacelab:main',
              'sdfv = dace.cli.sdfv:main',
              'sdfgcc = dace.cli.sdfgcc:main',
              'sdfg-diff = dace.cli.sdfg_diff:main',
              'fcfd = dace.cli.fcdc:main',
              'daceprof = dace.cli.daceprof:main',
          ],
      })<|MERGE_RESOLUTION|>--- conflicted
+++ resolved
@@ -73,11 +73,7 @@
       },
       include_package_data=True,
       install_requires=[
-<<<<<<< HEAD
-          'numpy == 1.23.1', 'networkx >= 2.5', 'astunparse', 'sympy >= 1.9', 'pyyaml', 'ply',
-=======
           'numpy', 'networkx >= 2.5', 'astunparse', 'sympy >= 1.9', 'pyyaml', 'ply',
->>>>>>> a0304c5e
           'fparser >= 0.1.3', 'aenum >= 3.1', 'dataclasses; python_version < "3.7"', 'dill',
           'pyreadline;platform_system=="Windows"', 'typing-compat; python_version < "3.8"', 'packaging',
           'onnx == 1.7.0', 'torch == 1.8.1', 'onnx-simplifier == 0.3.10', 'protobuf == 3.19',
