import os
import sys
import stat
import tempfile
import traceback
import subprocess
import dace.dtypes
from string import Template
from dace.codegen.compiler import generate_program_folder
from dace.config import Config
from dace.codegen.instrumentation.papi import PAPISettings, PAPIUtils


class Executor:
    """ Remote DaCe program execution management class for DIODE. """

    def __init__(self, perfplot, headless, sdfg_renderer, async_host=None):
        self.counter = 0
        self.perfplot = perfplot
        self.headless = headless
        self.exit_on_error = self.headless
        self.rendered_graphs = sdfg_renderer

        self.running_async = async_host is not None
        self.async_host = async_host

        self._config = None

        self.output_generator = None

    def setExitOnError(self, do_exit):
        self.exit_on_error = do_exit

    def setConfig(self, config):
        self._config = config

    def config_get(self, *key_hierarchy):
        if self._config is None:
            return Config.get(*key_hierarchy)
        else:
            return self._config.get(*key_hierarchy)

    def run(self, dace_state, fail_on_nonzero=False):
        dace_progname = dace_state.get_sdfg().name
        code_objects = dace_state.get_generated_code()

        # Figure out whether we should use MPI for launching
        use_mpi = False
        for code_object in code_objects:
            if code_object.target.target_name == 'mpi':
                use_mpi = True
                break

        # Check counter validity
        PAPIUtils.check_performance_counters(self)

        remote_workdir = self.config_get("execution", "general", "workdir")
        remote_dace_dir = remote_workdir + "/.dacecache/%s/" % dace_progname
        self.show_output("Executing DaCe program " + dace_progname + " on " + \
                self.config_get("execution", "general", "host") + "\n")

        try:
            if self.running_async:
                # Add information about what is being run
                self.async_host.notify("Generating remote workspace")
            tmpfolder = tempfile.mkdtemp()
            generate_program_folder(
                dace_state.get_sdfg(),
                code_objects,
                tmpfolder,
                config=self._config)
            self.create_remote_directory(remote_dace_dir)
            self.copy_folder_to_remote(tmpfolder, remote_dace_dir)

            if self.running_async:
                # Add information about what is being run
                self.async_host.notify("Compiling...")
            # call compile.py on the remote node in the copied folder
            self.remote_compile(remote_dace_dir, dace_progname)

            if self.running_async:
                # Add information about what is being run
                self.async_host.notify("Done compiling")

            # copy the input file and the .so file (with the right name)
            # to remote_dace_dir
            so_name = "lib" + dace_progname + "." + self.config_get(
                'compiler', 'library_extension')
            self.copy_file_from_remote(remote_dace_dir + "/build/" + so_name,
                                       tmpfolder + "/" + so_name)
            self.copy_file_to_remote(tmpfolder + "/" + so_name,
                                     remote_dace_dir)

            dace_file = dace_state.get_dace_tmpfile()
            if dace_file is None:
                raise ValueError("Dace file is None!")

            # copy the SDFG
            try:
                local_sdfg = tmpfolder + "/sdfg.out"
                sdfg = dace_state.get_sdfg()
                sdfg.save(local_sdfg)
                remote_sdfg = remote_workdir + "/sdfg.out"
                self.copy_file_to_remote(local_sdfg, remote_sdfg)
            except:
                print("Could NOT save the SDFG")

            remote_dace_file = remote_workdir + "/" + os.path.basename(
                dace_file)
            self.copy_file_to_remote(dace_file, remote_dace_file)

            if self.running_async:
                # Add information about what is being run
                self.async_host.notify("All files copied to remote")

            papi = PAPIUtils.is_papi_used(sdfg)

            # We got the file there, now we can run with different
            # configurations.
            if papi:
                multirun_num = PAPISettings.perf_multirun_num(
                    config=self._config)
                for iteration in range(multirun_num):
                    optdict, omp_thread_num = PAPIUtils.get_run_options(
                        self, iteration)

                    self.remote_exec_dace(
                        remote_workdir,
                        remote_dace_file,
                        use_mpi,
                        fail_on_nonzero,
                        omp_num_threads=omp_thread_num,
                        repetitions=dace_state.repetitions,
                        additional_options_dict=optdict)

                    if self.running_async:
                        # Add information about what is being run
                        self.async_host.notify("Done option threads=" +
                                               str(omp_thread_num))
            else:
                self.remote_exec_dace(
                    remote_workdir,
                    remote_dace_file,
                    use_mpi,
                    fail_on_nonzero,
                    repetitions=dace_state.repetitions)

            self.show_output("Execution Terminated\n")

            try:
                self.copy_file_from_remote(remote_workdir + "/results.log",
                                           ".")
            except:
                pass

            if papi:
                # Copy back the vectorization results
                PAPIUtils.retrieve_vectorization_report(
                    self, code_objects, remote_dace_dir)

                # Copy back the instrumentation results
                PAPIUtils.retrieve_instrumentation_results(
                    self, remote_workdir)

            if self.running_async:
                # Add information about what is being run
                self.async_host.notify("Cleaning up")

            try:
                self.remote_delete_file(remote_workdir + "/results.log")
            except:
                print(
                    "WARNING: results.log could not be transmitted (probably not created)"
                )

            self.remote_delete_file(remote_dace_file)
            self.remote_delete_dir(remote_dace_dir)

            def deferred():
                try:
                    res = self.update_performance_plot("results.log",
                                                       str(self.counter))
                    os.remove("results.log")
                except FileNotFoundError:
                    print("WARNING: results.log could not be read")

            if not self.headless or self.perfplot is None:
                if self.running_async and not self.headless:
                    self.async_host.run_sync(deferred)
                else:
                    deferred()

            if self.running_async:
                # Add information about what is being run
                self.async_host.notify("Done cleaning")

            # Update the performance data.
            if self.rendered_graphs is not None:
                self.rendered_graphs.set_memspeed_target()
                self.rendered_graphs.render_performance_data(
                    self.config_get("instrumentation", "papi_mode"))
        except Exception as e:
            print("\n\n\n")
            print("!!!!!!!!!!!!!!!!!!!!!!!!!!!!!!!!!!!!!!!!!!!!!!!!!!!!!!!!!!")
            print("Running the program failed:")
            traceback.print_exc()
            print(
                "Inspect above output for more information about executed command sequence."
            )
            print("!!!!!!!!!!!!!!!!!!!!!!!!!!!!!!!!!!!!!!!!!!!!!!!!!!!!!!!!!!")
            if self.headless:
                sys.exit(1)

        if self.running_async:
            self.async_host.notify("All done")
        self.counter += 1

    def update_performance_plot(self, resfile, name):
        # Each result.log will give us many runs of one size and optimization.
        # We ignore everything in the result log except the timing

        # If no perfplot is set, write it to the output as text with a prefix
        if self.perfplot is None:
            import re
            with open(resfile) as f:
                data = f.read()
            p = re.compile('\s(\d+\.\d+)$', re.MULTILINE)
            times = p.findall(data)
            self.show_output("\n~#~#" + str(times))
        else:
            times = self.perfplot.parse_result_log(resfile)
            self.perfplot.add_run(name, times)
            self.perfplot.render()
        t = sorted([float(s) for s in times])
        print(t)
        return t[int(len(t) / 2)]

    def show_output(self, outstr):
        """ Displays output of any ongoing compilation or computation. """

        if self.output_generator is not None:
            # Pipe the output
            self.output_generator(outstr)
            return

        if isinstance(outstr, str):
            print(outstr, end="", flush=True)
            return
        sys.stdout.buffer.write(outstr)

    def remote_delete_file(self, delfile):
        s = Template(self.config_get("execution", "general", "execcmd"))
        cmd = s.substitute(
            host=self.config_get("execution", "general", "host"),
            command="rm " + delfile)
        self.exec_cmd_and_show_output(cmd)

    def remote_delete_dir(self, deldir):
        s = Template(self.config_get("execution", "general", "execcmd"))
        cmd = s.substitute(
            host=self.config_get("execution", "general", "host"),
            command="rm -r " + deldir)
        self.exec_cmd_and_show_output(cmd)

    def delete_local_folder(self, path):
        os.removedirs(path)

    def remote_exec_dace(self,
                         remote_workdir,
                         dace_file,
                         use_mpi=True,
                         fail_on_nonzero=False,
                         omp_num_threads=None,
<<<<<<< HEAD
                         additional_options_dict=None):
=======
                         additional_options_dict=None,
                         repetitions=None):
>>>>>>> 76206764
        additional_options_dict = additional_options_dict or {}
        run = "${command} "
        if use_mpi == True:
            run = self.config_get("execution", "mpi", "mpiexec")
            nprocs = self.config_get("execution", "mpi", "num_procs")
        else:
            nprocs = 1

        repetitions = (repetitions or self.config_get("execution", "general",
                                                      "repetitions"))

        omp_num_threads_str = ""
        omp_num_threads_unset_str = ""
        perf_instrumentation_result_marker = ""
        if omp_num_threads is not None:
            omp_num_threads_str = "export OMP_NUM_THREADS=" + str(
                omp_num_threads) + "\n"
            omp_num_threads_unset_str = "unset OMP_NUM_THREADS\n"
            perf_instrumentation_result_marker = "echo '# ;%s; Running in multirun config' >> %s/instrumentation_results.txt\n" % (
                omp_num_threads_str.replace("\n", ""), remote_workdir)

        # Create string from all misc options
        miscoptstring = ""
        miscoptresetstring = ""
        for optkey, optval in additional_options_dict.items():
            miscoptstring += "export " + str(optkey) + "=" + str(optval) + "\n"
            miscoptresetstring += "unset " + str(optkey) + "\n"

        # Create a startscript which exports necessary env-vars
        start_sh = "set -x\n" + \
                   "export DACE_compiler_use_cache=1\n" + \
                   "export DACE_optimizer_interface=''\n" + \
                   "export DACE_profiling=1\n" + \
                   "export DACE_treps=" + str(repetitions) +"\n" + \
                   miscoptstring + \
                   omp_num_threads_str + \
                   "cd " + remote_workdir + "\n" + \
                   perf_instrumentation_result_marker
        s = Template(run + " ")
        cmd = s.substitute(command="python3 " + dace_file, num_procs=nprocs)
        start_sh += cmd + "\n"
        start_sh += "export RETVAL=$?\n"
        start_sh += (
            "unset DACE_compiler_use_cache\n" +
            "unset DACE_optimizer_interface\n" + "unset DACE_treps\n" +
            "unset DACE_profiling\n" + omp_num_threads_unset_str +
            miscoptresetstring +
            # TODO: separate program error and system error
            "exit $RETVAL\n")
        tempdir = tempfile.mkdtemp()
        startsh_file = os.path.join(tempdir, "start.sh")
        fh = open(startsh_file, "w")
        fh.write(start_sh)
        fh.close()
        st = os.stat(startsh_file)
        os.chmod(startsh_file, st.st_mode | stat.S_IEXEC)

        workdir = self.config_get("execution", "general", "workdir")

        self.copy_file_to_remote(
            startsh_file,
            self.config_get("execution", "general", "workdir") + "/start.sh")

        s = Template(self.config_get("execution", "general", "execcmd"))
        cmd = s.substitute(
            host=self.config_get("execution", "general", "host"),
            command=workdir + "/start.sh")
        self.exec_cmd_and_show_output(cmd, fail_on_nonzero)

        self.remote_delete_file(workdir + "/start.sh")

    def remote_compile(self, rem_path, dace_progname):
        compile_cmd = "python3 -m dace.codegen.compiler " + str(
            rem_path) + " " + dace_progname
        s = Template(self.config_get("execution", "general", "execcmd"))
        cmd = s.substitute(
            host=self.config_get("execution", "general", "host"),
            command=compile_cmd)
        self.exec_cmd_and_show_output(cmd)

    def create_remote_directory(self, path):
        """ Creates a path on a remote node.

            @note: We use `mkdir -p` for now, which is not portable.
        """
        mkdircmd = "mkdir -p " + path
        s = Template(self.config_get("execution", "general", "execcmd"))
        cmd = s.substitute(
            host=self.config_get("execution", "general", "host"),
            command=mkdircmd)
        self.exec_cmd_and_show_output(cmd)

    def copy_file_to_remote(self, src, dst):
        s = Template(self.config_get("execution", "general", "copycmd_l2r"))
        cmd = s.substitute(
            host=self.config_get("execution", "general", "host"),
            srcfile=src,
            dstfile=dst)
        self.exec_cmd_and_show_output(cmd)

    def copy_folder_to_remote(self, src, dst):
        for root, subdirs, files in os.walk(src):
            for filename in files:
                file_path = os.path.join(root, filename)
                self.copy_file_to_remote(file_path, dst + "/" + filename)
            for subdir in subdirs:
                self.create_remote_directory(dst + "/" + str(subdir))
                self.copy_folder_to_remote(src + "/" + str(subdir),
                                           dst + "/" + str(subdir))
            return

    def copy_file_from_remote(self, src, dst):
        s = Template(self.config_get("execution", "general", "copycmd_r2l"))
        cmd = s.substitute(
            host=self.config_get("execution", "general", "host"),
            srcfile=src,
            dstfile=dst)
        self.exec_cmd_and_show_output(cmd)

    def exec_cmd_and_show_output(self, cmd, fail_on_nonzero=True):
        self.show_output(cmd + "\n")
        p = subprocess.Popen(
            cmd, shell=True, stdout=subprocess.PIPE, stderr=subprocess.STDOUT)

        while True:
            out = p.stdout.read(1)
            if out == '' or out == b'':
                break
            if out != '' and out != b'':
                self.show_output(out)
        stdout, _ = p.communicate(timeout=60)
        self.show_output(stdout)
        if p.returncode != 0 and fail_on_nonzero:
            print("The command " + cmd + " failed (retcode " +\
                    str(p.returncode) + ")!\n")
            if self.headless and self.exit_on_error:
                os._exit(p.returncode)
            else:
                raise ValueError("The command " + cmd + " failed (retcode " + \
                         str(p.returncode) + ")!")


import threading, queue


class AsyncExecutor:
    """ Asynchronous remote execution. """

    def __init__(self, perfplot, headless, sdfg_renderer, diode):

        self.executor = Executor(perfplot, headless, sdfg_renderer, self)
        self.executor.setExitOnError(False)
        self.to_thread_message_queue = queue.Queue(128)
        self.from_thread_message_queue = queue.Queue(128)
        self.diode = diode
        self.running_thread = None
        self.autoquit = True  # This determines if a "quit"-message stops the thread

        self.sync_run_lock = threading.Lock()

    def counter_issue(self):
        self.diode.onCounterIssue()

    def run_sync(self, func):

        # Synchronize using a lock
        def deferred():
            with self.sync_run_lock:
                func()
            return False

        from gi.repository import GObject
        GObject.idle_add(deferred)

    def notify(self, message):

        if self.diode is None:
            return

        import time

        print("Got message " + str(message))

        def deferred():

            status_text = self.diode.builder.get_object("run_status_text")
            status_progress_bar = self.diode.builder.get_object("run_status")
            status_text.set_text(message)
            return False

        from gi.repository import GObject
        GObject.idle_add(deferred)

        if (message == "All done"):
            self.to_thread_message_queue.put("quit")

        time.sleep(0.001)  # Equivalent of `sched_yield()` for Python

    def run_async(self, dace_state, fail_on_nonzero=False):
        if self.running_thread is not None and self.running_thread.is_alive():
            print("Cannot start another thread!")
            return

        def task():
            self.run()

        self.running_thread = threading.Thread(target=task)
        self.running_thread.start()

        self.append_run_async(dace_state, fail_on_nonzero=False)

    def append_run_async(self, dace_state, fail_on_nonzero=False):
        self.to_thread_message_queue.put(("run", dace_state, fail_on_nonzero))

    def add_async_task(self, task):
        self.to_thread_message_queue.put(("execute_task", self, task))

    def execute_task(self, task):
        return task()

    def callMethod(self, obj, name, *args):
        # Shortcut for executing a simple task
        if name == "execute_task":
            _, subargs = args

            return self.execute_task(subargs)
        return getattr(obj, name)(*args)

    def run(self):
        while True:
            # Read a message (blocking)
            msg = self.to_thread_message_queue.get()
            if msg == "quit":
                if self.to_thread_message_queue.empty() and self.autoquit:
                    print("Quitting async execution")
                    break
                else:
                    # There still is some queued work.
                    continue
            if msg == "forcequit":
                break

            # Unwrap and call
            ret = self.callMethod(self.executor, *msg)

            # Put the return value (including the complete command)
            self.from_thread_message_queue.put(("retval", ret, *msg))

    def join(self, timeout=None):
        pass<|MERGE_RESOLUTION|>--- conflicted
+++ resolved
@@ -271,12 +271,8 @@
                          use_mpi=True,
                          fail_on_nonzero=False,
                          omp_num_threads=None,
-<<<<<<< HEAD
-                         additional_options_dict=None):
-=======
                          additional_options_dict=None,
                          repetitions=None):
->>>>>>> 76206764
         additional_options_dict = additional_options_dict or {}
         run = "${command} "
         if use_mpi == True:
